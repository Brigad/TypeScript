--- conflicted
+++ resolved
@@ -1,60 +1,48 @@
-<<<<<<< HEAD
-define("outputdir_module_multifolder/ref/m1", ["require", "exports"], function (require, exports) {
-=======
-define("ref/m1", ["require", "exports"], function (require, exports) {
-    "use strict";
->>>>>>> b5c64ad5
-    exports.m1_a1 = 10;
-    var m1_c1 = (function () {
-        function m1_c1() {
-        }
-        return m1_c1;
-    })();
-    exports.m1_c1 = m1_c1;
-    exports.m1_instance1 = new m1_c1();
-    function m1_f1() {
-        return exports.m1_instance1;
-    }
-    exports.m1_f1 = m1_f1;
-});
-<<<<<<< HEAD
-define("outputdir_module_multifolder_ref/m2", ["require", "exports"], function (require, exports) {
-=======
-define("../outputdir_module_multifolder_ref/m2", ["require", "exports"], function (require, exports) {
-    "use strict";
->>>>>>> b5c64ad5
-    exports.m2_a1 = 10;
-    var m2_c1 = (function () {
-        function m2_c1() {
-        }
-        return m2_c1;
-    })();
-    exports.m2_c1 = m2_c1;
-    exports.m2_instance1 = new m2_c1();
-    function m2_f1() {
-        return exports.m2_instance1;
-    }
-    exports.m2_f1 = m2_f1;
-});
-<<<<<<< HEAD
-define("test", ["require", "exports", "outputdir_module_multifolder/ref/m1", "outputdir_module_multifolder_ref/m2"], function (require, exports, m1, m2) {
-=======
-define("test", ["require", "exports", "ref/m1", "../outputdir_module_multifolder_ref/m2"], function (require, exports, m1, m2) {
-    "use strict";
->>>>>>> b5c64ad5
-    exports.a1 = 10;
-    var c1 = (function () {
-        function c1() {
-        }
-        return c1;
-    })();
-    exports.c1 = c1;
-    exports.instance1 = new c1();
-    function f1() {
-        return exports.instance1;
-    }
-    exports.f1 = f1;
-    exports.a2 = m1.m1_c1;
-    exports.a3 = m2.m2_c1;
-});
+define("outputdir_module_multifolder/ref/m1", ["require", "exports"], function (require, exports) {
+    "use strict";
+    exports.m1_a1 = 10;
+    var m1_c1 = (function () {
+        function m1_c1() {
+        }
+        return m1_c1;
+    })();
+    exports.m1_c1 = m1_c1;
+    exports.m1_instance1 = new m1_c1();
+    function m1_f1() {
+        return exports.m1_instance1;
+    }
+    exports.m1_f1 = m1_f1;
+});
+define("outputdir_module_multifolder_ref/m2", ["require", "exports"], function (require, exports) {
+    "use strict";
+    exports.m2_a1 = 10;
+    var m2_c1 = (function () {
+        function m2_c1() {
+        }
+        return m2_c1;
+    })();
+    exports.m2_c1 = m2_c1;
+    exports.m2_instance1 = new m2_c1();
+    function m2_f1() {
+        return exports.m2_instance1;
+    }
+    exports.m2_f1 = m2_f1;
+});
+define("test", ["require", "exports", "outputdir_module_multifolder/ref/m1", "outputdir_module_multifolder_ref/m2"], function (require, exports, m1, m2) {
+    "use strict";
+    exports.a1 = 10;
+    var c1 = (function () {
+        function c1() {
+        }
+        return c1;
+    })();
+    exports.c1 = c1;
+    exports.instance1 = new c1();
+    function f1() {
+        return exports.instance1;
+    }
+    exports.f1 = f1;
+    exports.a2 = m1.m1_c1;
+    exports.a3 = m2.m2_c1;
+});
 //# sourceMappingURL=test.js.map
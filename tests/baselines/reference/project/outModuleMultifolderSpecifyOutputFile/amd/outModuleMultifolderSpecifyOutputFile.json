--- conflicted
+++ resolved
@@ -14,16 +14,7 @@
         "test.ts"
     ],
     "emittedFiles": [
-<<<<<<< HEAD
-        "ref/m1.js",
-        "ref/m1.d.ts",
-        "../outputdir_module_multifolder_ref/m2.js",
-        "../outputdir_module_multifolder_ref/m2.d.ts",
-        "test.js",
-        "test.d.ts"
-=======
         "bin/test.js",
         "bin/test.d.ts"
->>>>>>> e3a845aa
     ]
 }
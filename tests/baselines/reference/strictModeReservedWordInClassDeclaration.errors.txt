--- conflicted
+++ resolved
@@ -1,107 +1,103 @@
-tests/cases/compiler/strictModeReservedWordInClassDeclaration.ts(4,17): error TS1213: Identifier expected. 'private' is a reserved word in strict mode. Class definitions are automatically in strict mode.
-tests/cases/compiler/strictModeReservedWordInClassDeclaration.ts(4,26): error TS1213: Identifier expected. 'public' is a reserved word in strict mode. Class definitions are automatically in strict mode.
-tests/cases/compiler/strictModeReservedWordInClassDeclaration.ts(4,34): error TS1213: Identifier expected. 'static' is a reserved word in strict mode. Class definitions are automatically in strict mode.
-tests/cases/compiler/strictModeReservedWordInClassDeclaration.ts(5,9): error TS1213: Identifier expected. 'private' is a reserved word in strict mode. Class definitions are automatically in strict mode.
-tests/cases/compiler/strictModeReservedWordInClassDeclaration.ts(5,19): error TS1213: Identifier expected. 'public' is a reserved word in strict mode. Class definitions are automatically in strict mode.
-tests/cases/compiler/strictModeReservedWordInClassDeclaration.ts(5,28): error TS1213: Identifier expected. 'static' is a reserved word in strict mode. Class definitions are automatically in strict mode.
-tests/cases/compiler/strictModeReservedWordInClassDeclaration.ts(7,22): error TS1213: Identifier expected. 'public' is a reserved word in strict mode. Class definitions are automatically in strict mode.
-tests/cases/compiler/strictModeReservedWordInClassDeclaration.ts(11,24): error TS1213: Identifier expected. 'public' is a reserved word in strict mode. Class definitions are automatically in strict mode.
-tests/cases/compiler/strictModeReservedWordInClassDeclaration.ts(11,32): error TS1213: Identifier expected. 'let' is a reserved word in strict mode. Class definitions are automatically in strict mode.
-tests/cases/compiler/strictModeReservedWordInClassDeclaration.ts(13,10): error TS1213: Identifier expected. 'private' is a reserved word in strict mode. Class definitions are automatically in strict mode.
-tests/cases/compiler/strictModeReservedWordInClassDeclaration.ts(13,19): error TS1213: Identifier expected. 'static' is a reserved word in strict mode. Class definitions are automatically in strict mode.
-tests/cases/compiler/strictModeReservedWordInClassDeclaration.ts(13,27): error TS1213: Identifier expected. 'public' is a reserved word in strict mode. Class definitions are automatically in strict mode.
-tests/cases/compiler/strictModeReservedWordInClassDeclaration.ts(14,18): error TS1213: Identifier expected. 'let' is a reserved word in strict mode. Class definitions are automatically in strict mode.
-tests/cases/compiler/strictModeReservedWordInClassDeclaration.ts(15,26): error TS1213: Identifier expected. 'let' is a reserved word in strict mode. Class definitions are automatically in strict mode.
-tests/cases/compiler/strictModeReservedWordInClassDeclaration.ts(21,9): error TS1213: Identifier expected. 'public' is a reserved word in strict mode. Class definitions are automatically in strict mode.
-tests/cases/compiler/strictModeReservedWordInClassDeclaration.ts(21,17): error TS1213: Identifier expected. 'private' is a reserved word in strict mode. Class definitions are automatically in strict mode.
-tests/cases/compiler/strictModeReservedWordInClassDeclaration.ts(23,20): error TS1213: Identifier expected. 'public' is a reserved word in strict mode. Class definitions are automatically in strict mode.
-tests/cases/compiler/strictModeReservedWordInClassDeclaration.ts(25,20): error TS1213: Identifier expected. 'public' is a reserved word in strict mode. Class definitions are automatically in strict mode.
-tests/cases/compiler/strictModeReservedWordInClassDeclaration.ts(25,20): error TS2503: Cannot find namespace 'public'.
-tests/cases/compiler/strictModeReservedWordInClassDeclaration.ts(26,21): error TS1213: Identifier expected. 'public' is a reserved word in strict mode. Class definitions are automatically in strict mode.
-tests/cases/compiler/strictModeReservedWordInClassDeclaration.ts(26,21): error TS2503: Cannot find namespace 'public'.
-tests/cases/compiler/strictModeReservedWordInClassDeclaration.ts(27,17): error TS1213: Identifier expected. 'package' is a reserved word in strict mode. Class definitions are automatically in strict mode.
-tests/cases/compiler/strictModeReservedWordInClassDeclaration.ts(27,17): error TS2304: Cannot find name 'package'.
-tests/cases/compiler/strictModeReservedWordInClassDeclaration.ts(28,17): error TS2304: Cannot find name 'package'.
-
-
-<<<<<<< HEAD
-==== tests/cases/compiler/strictModeReservedWordInClassDeclaration.ts (23 errors) ====
-=======
-==== tests/cases/compiler/strictModeReservedWordInClassDeclaration.ts (25 errors) ====
->>>>>>> 718dc5b7
-    interface public { }
-    
-    class Foo {
-        constructor(private, public, static) {
-                    ~~~~~~~
-!!! error TS1213: Identifier expected. 'private' is a reserved word in strict mode. Class definitions are automatically in strict mode.
-                             ~~~~~~
-!!! error TS1213: Identifier expected. 'public' is a reserved word in strict mode. Class definitions are automatically in strict mode.
-                                     ~~~~~~
-!!! error TS1213: Identifier expected. 'static' is a reserved word in strict mode. Class definitions are automatically in strict mode.
-            private = public = static;
-            ~~~~~~~
-!!! error TS1213: Identifier expected. 'private' is a reserved word in strict mode. Class definitions are automatically in strict mode.
-                      ~~~~~~
-!!! error TS1213: Identifier expected. 'public' is a reserved word in strict mode. Class definitions are automatically in strict mode.
-                               ~~~~~~
-!!! error TS1213: Identifier expected. 'static' is a reserved word in strict mode. Class definitions are automatically in strict mode.
-        }
-        public banana(x: public) { }
-                         ~~~~~~
-!!! error TS1213: Identifier expected. 'public' is a reserved word in strict mode. Class definitions are automatically in strict mode.
-    }
-    
-    class C {
-        constructor(public public, let) {
-                           ~~~~~~
-!!! error TS1213: Identifier expected. 'public' is a reserved word in strict mode. Class definitions are automatically in strict mode.
-                                   ~~~
-!!! error TS1213: Identifier expected. 'let' is a reserved word in strict mode. Class definitions are automatically in strict mode.
-        }
-        foo1(private, static, public) {
-             ~~~~~~~
-!!! error TS1213: Identifier expected. 'private' is a reserved word in strict mode. Class definitions are automatically in strict mode.
-                      ~~~~~~
-!!! error TS1213: Identifier expected. 'static' is a reserved word in strict mode. Class definitions are automatically in strict mode.
-                              ~~~~~~
-!!! error TS1213: Identifier expected. 'public' is a reserved word in strict mode. Class definitions are automatically in strict mode.
-            function let() { }
-                     ~~~
-!!! error TS1213: Identifier expected. 'let' is a reserved word in strict mode. Class definitions are automatically in strict mode.
-            var z = function let() { };
-                             ~~~
-!!! error TS1213: Identifier expected. 'let' is a reserved word in strict mode. Class definitions are automatically in strict mode.
-        }
-    
-        public pulbic() { } // No Error;
-    }
-    
-    class D<public, private>{ }
-            ~~~~~~
-!!! error TS1213: Identifier expected. 'public' is a reserved word in strict mode. Class definitions are automatically in strict mode.
-                    ~~~~~~~
-!!! error TS1213: Identifier expected. 'private' is a reserved word in strict mode. Class definitions are automatically in strict mode.
-    
-    class E implements public { }
-                       ~~~~~~
-!!! error TS1213: Identifier expected. 'public' is a reserved word in strict mode. Class definitions are automatically in strict mode.
-    
-    class F implements public.private.B { }
-                       ~~~~~~
-!!! error TS1213: Identifier expected. 'public' is a reserved word in strict mode. Class definitions are automatically in strict mode.
-                       ~~~~~~
-!!! error TS2503: Cannot find namespace 'public'.
-    class F1 implements public.private.implements { }
-                        ~~~~~~
-!!! error TS1213: Identifier expected. 'public' is a reserved word in strict mode. Class definitions are automatically in strict mode.
-                        ~~~~~~
-!!! error TS2503: Cannot find namespace 'public'.
-    class G extends package { }
-                    ~~~~~~~
-!!! error TS1213: Identifier expected. 'package' is a reserved word in strict mode. Class definitions are automatically in strict mode.
-                    ~~~~~~~
-!!! error TS2304: Cannot find name 'package'.
-    class H extends package.A { }
-                    ~~~~~~~
+tests/cases/compiler/strictModeReservedWordInClassDeclaration.ts(4,17): error TS1213: Identifier expected. 'private' is a reserved word in strict mode. Class definitions are automatically in strict mode.
+tests/cases/compiler/strictModeReservedWordInClassDeclaration.ts(4,26): error TS1213: Identifier expected. 'public' is a reserved word in strict mode. Class definitions are automatically in strict mode.
+tests/cases/compiler/strictModeReservedWordInClassDeclaration.ts(4,34): error TS1213: Identifier expected. 'static' is a reserved word in strict mode. Class definitions are automatically in strict mode.
+tests/cases/compiler/strictModeReservedWordInClassDeclaration.ts(5,9): error TS1213: Identifier expected. 'private' is a reserved word in strict mode. Class definitions are automatically in strict mode.
+tests/cases/compiler/strictModeReservedWordInClassDeclaration.ts(5,19): error TS1213: Identifier expected. 'public' is a reserved word in strict mode. Class definitions are automatically in strict mode.
+tests/cases/compiler/strictModeReservedWordInClassDeclaration.ts(5,28): error TS1213: Identifier expected. 'static' is a reserved word in strict mode. Class definitions are automatically in strict mode.
+tests/cases/compiler/strictModeReservedWordInClassDeclaration.ts(7,22): error TS1213: Identifier expected. 'public' is a reserved word in strict mode. Class definitions are automatically in strict mode.
+tests/cases/compiler/strictModeReservedWordInClassDeclaration.ts(11,24): error TS1213: Identifier expected. 'public' is a reserved word in strict mode. Class definitions are automatically in strict mode.
+tests/cases/compiler/strictModeReservedWordInClassDeclaration.ts(11,32): error TS1213: Identifier expected. 'let' is a reserved word in strict mode. Class definitions are automatically in strict mode.
+tests/cases/compiler/strictModeReservedWordInClassDeclaration.ts(13,10): error TS1213: Identifier expected. 'private' is a reserved word in strict mode. Class definitions are automatically in strict mode.
+tests/cases/compiler/strictModeReservedWordInClassDeclaration.ts(13,19): error TS1213: Identifier expected. 'static' is a reserved word in strict mode. Class definitions are automatically in strict mode.
+tests/cases/compiler/strictModeReservedWordInClassDeclaration.ts(13,27): error TS1213: Identifier expected. 'public' is a reserved word in strict mode. Class definitions are automatically in strict mode.
+tests/cases/compiler/strictModeReservedWordInClassDeclaration.ts(14,18): error TS1213: Identifier expected. 'let' is a reserved word in strict mode. Class definitions are automatically in strict mode.
+tests/cases/compiler/strictModeReservedWordInClassDeclaration.ts(15,26): error TS1213: Identifier expected. 'let' is a reserved word in strict mode. Class definitions are automatically in strict mode.
+tests/cases/compiler/strictModeReservedWordInClassDeclaration.ts(21,9): error TS1213: Identifier expected. 'public' is a reserved word in strict mode. Class definitions are automatically in strict mode.
+tests/cases/compiler/strictModeReservedWordInClassDeclaration.ts(21,17): error TS1213: Identifier expected. 'private' is a reserved word in strict mode. Class definitions are automatically in strict mode.
+tests/cases/compiler/strictModeReservedWordInClassDeclaration.ts(23,20): error TS1213: Identifier expected. 'public' is a reserved word in strict mode. Class definitions are automatically in strict mode.
+tests/cases/compiler/strictModeReservedWordInClassDeclaration.ts(25,20): error TS1213: Identifier expected. 'public' is a reserved word in strict mode. Class definitions are automatically in strict mode.
+tests/cases/compiler/strictModeReservedWordInClassDeclaration.ts(25,20): error TS2503: Cannot find namespace 'public'.
+tests/cases/compiler/strictModeReservedWordInClassDeclaration.ts(26,21): error TS1213: Identifier expected. 'public' is a reserved word in strict mode. Class definitions are automatically in strict mode.
+tests/cases/compiler/strictModeReservedWordInClassDeclaration.ts(26,21): error TS2503: Cannot find namespace 'public'.
+tests/cases/compiler/strictModeReservedWordInClassDeclaration.ts(27,17): error TS1213: Identifier expected. 'package' is a reserved word in strict mode. Class definitions are automatically in strict mode.
+tests/cases/compiler/strictModeReservedWordInClassDeclaration.ts(27,17): error TS2304: Cannot find name 'package'.
+tests/cases/compiler/strictModeReservedWordInClassDeclaration.ts(28,17): error TS2304: Cannot find name 'package'.
+
+
+==== tests/cases/compiler/strictModeReservedWordInClassDeclaration.ts (23 errors) ====
+    interface public { }
+    
+    class Foo {
+        constructor(private, public, static) {
+                    ~~~~~~~
+!!! error TS1213: Identifier expected. 'private' is a reserved word in strict mode. Class definitions are automatically in strict mode.
+                             ~~~~~~
+!!! error TS1213: Identifier expected. 'public' is a reserved word in strict mode. Class definitions are automatically in strict mode.
+                                     ~~~~~~
+!!! error TS1213: Identifier expected. 'static' is a reserved word in strict mode. Class definitions are automatically in strict mode.
+            private = public = static;
+            ~~~~~~~
+!!! error TS1213: Identifier expected. 'private' is a reserved word in strict mode. Class definitions are automatically in strict mode.
+                      ~~~~~~
+!!! error TS1213: Identifier expected. 'public' is a reserved word in strict mode. Class definitions are automatically in strict mode.
+                               ~~~~~~
+!!! error TS1213: Identifier expected. 'static' is a reserved word in strict mode. Class definitions are automatically in strict mode.
+        }
+        public banana(x: public) { }
+                         ~~~~~~
+!!! error TS1213: Identifier expected. 'public' is a reserved word in strict mode. Class definitions are automatically in strict mode.
+    }
+    
+    class C {
+        constructor(public public, let) {
+                           ~~~~~~
+!!! error TS1213: Identifier expected. 'public' is a reserved word in strict mode. Class definitions are automatically in strict mode.
+                                   ~~~
+!!! error TS1213: Identifier expected. 'let' is a reserved word in strict mode. Class definitions are automatically in strict mode.
+        }
+        foo1(private, static, public) {
+             ~~~~~~~
+!!! error TS1213: Identifier expected. 'private' is a reserved word in strict mode. Class definitions are automatically in strict mode.
+                      ~~~~~~
+!!! error TS1213: Identifier expected. 'static' is a reserved word in strict mode. Class definitions are automatically in strict mode.
+                              ~~~~~~
+!!! error TS1213: Identifier expected. 'public' is a reserved word in strict mode. Class definitions are automatically in strict mode.
+            function let() { }
+                     ~~~
+!!! error TS1213: Identifier expected. 'let' is a reserved word in strict mode. Class definitions are automatically in strict mode.
+            var z = function let() { };
+                             ~~~
+!!! error TS1213: Identifier expected. 'let' is a reserved word in strict mode. Class definitions are automatically in strict mode.
+        }
+    
+        public pulbic() { } // No Error;
+    }
+    
+    class D<public, private>{ }
+            ~~~~~~
+!!! error TS1213: Identifier expected. 'public' is a reserved word in strict mode. Class definitions are automatically in strict mode.
+                    ~~~~~~~
+!!! error TS1213: Identifier expected. 'private' is a reserved word in strict mode. Class definitions are automatically in strict mode.
+    
+    class E implements public { }
+                       ~~~~~~
+!!! error TS1213: Identifier expected. 'public' is a reserved word in strict mode. Class definitions are automatically in strict mode.
+    
+    class F implements public.private.B { }
+                       ~~~~~~
+!!! error TS1213: Identifier expected. 'public' is a reserved word in strict mode. Class definitions are automatically in strict mode.
+                       ~~~~~~
+!!! error TS2503: Cannot find namespace 'public'.
+    class F1 implements public.private.implements { }
+                        ~~~~~~
+!!! error TS1213: Identifier expected. 'public' is a reserved word in strict mode. Class definitions are automatically in strict mode.
+                        ~~~~~~
+!!! error TS2503: Cannot find namespace 'public'.
+    class G extends package { }
+                    ~~~~~~~
+!!! error TS1213: Identifier expected. 'package' is a reserved word in strict mode. Class definitions are automatically in strict mode.
+                    ~~~~~~~
+!!! error TS2304: Cannot find name 'package'.
+    class H extends package.A { }
+                    ~~~~~~~
 !!! error TS2304: Cannot find name 'package'.
--- conflicted
+++ resolved
@@ -1,80 +1,71 @@
-error TS2321: Excessive stack depth comparing types 'Extract<T[Exclude<keyof T, string | number | symbol>], Record<"val", string>>["val"]' and 'Extract<T[Exclude<keyof T, Exclude<keyof T, string | number | symbol>>], Record<"val", string>>["val"]'.
-tests/cases/compiler/infiniteConstraints.ts(4,37): error TS2536: Type '"val"' cannot be used to index type 'B[Exclude<keyof B, K>]'.
-<<<<<<< HEAD
-tests/cases/compiler/infiniteConstraints.ts(27,36): error TS2345: Argument of type '{ main: Record<"val", "test">; alternate: Record<"val", "test2">; }' is not assignable to parameter of type '{ main: never; alternate: never; }'.
-  Types of property 'main' are incompatible.
-    Type 'Record<"val", "test">' is not assignable to type 'never'.
-tests/cases/compiler/infiniteConstraints.ts(29,44): error TS2345: Argument of type '{ main: Record<"val", "test">; }' is not assignable to parameter of type '{ main: never; }'.
-  Types of property 'main' are incompatible.
-    Type 'Record<"val", "test">' is not assignable to type 'never'.
-tests/cases/compiler/infiniteConstraints.ts(31,42): error TS2345: Argument of type '{ main: Record<"val", "dup">; alternate: Record<"val", "dup">; }' is not assignable to parameter of type '{ main: never; alternate: never; }'.
-  Types of property 'main' are incompatible.
-    Type 'Record<"val", "dup">' is not assignable to type 'never'.
-tests/cases/compiler/infiniteConstraints.ts(36,71): error TS2536: Type '"foo"' cannot be used to index type 'T[keyof T]'.
-
-
-!!! error TS2321: Excessive stack depth comparing types 'Extract<T[Exclude<keyof T, string | number | symbol>], Record<"val", string>>["val"]' and 'Extract<T[Exclude<keyof T, Exclude<keyof T, string | number | symbol>>], Record<"val", string>>["val"]'.
-==== tests/cases/compiler/infiniteConstraints.ts (5 errors) ====
-=======
-tests/cases/compiler/infiniteConstraints.ts(31,43): error TS2322: Type 'Record<"val", "dup">' is not assignable to type 'never'.
-tests/cases/compiler/infiniteConstraints.ts(31,63): error TS2322: Type 'Record<"val", "dup">' is not assignable to type 'never'.
-tests/cases/compiler/infiniteConstraints.ts(36,71): error TS2536: Type '"foo"' cannot be used to index type 'T[keyof T]'.
-
-
-==== tests/cases/compiler/infiniteConstraints.ts (4 errors) ====
->>>>>>> b687caf3
-    // Both of the following types trigger the recursion limiter in getImmediateBaseConstraint
-    
-    type T1<B extends { [K in keyof B]: Extract<B[Exclude<keyof B, K>], { val: string }>["val"] }> = B;
-    type T2<B extends { [K in keyof B]: B[Exclude<keyof B, K>]["val"] }> = B;
-                                        ~~~~~~~~~~~~~~~~~~~~~~~~~~~~~
-!!! error TS2536: Type '"val"' cannot be used to index type 'B[Exclude<keyof B, K>]'.
-    
-    // Repros from #22950
-    
-    type AProp<T extends { a: string }> = T
-    
-    declare function myBug<
-      T extends { [K in keyof T]: T[K] extends AProp<infer U> ? U : never }
-    >(arg: T): T
-    
-    const out = myBug({obj1: {a: "test"}})
-    
-    type Value<V extends string = string> = Record<"val", V>;
-    declare function value<V extends string>(val: V): Value<V>;
-    
-    declare function ensureNoDuplicates<
-      T extends {
-        [K in keyof T]: Extract<T[K], Value>["val"] extends Extract<T[Exclude<keyof T, K>], Value>["val"]
-          ? never
-          : any
-      }
-    >(vals: T): void;
-    
-    const noError = ensureNoDuplicates({main: value("test"), alternate: value("test2")});
-                                       ~~~~~~~~~~~~~~~~~~~~~~~~~~~~~~~~~~~~~~~~~~~~~~~~
-!!! error TS2345: Argument of type '{ main: Record<"val", "test">; alternate: Record<"val", "test2">; }' is not assignable to parameter of type '{ main: never; alternate: never; }'.
-!!! error TS2345:   Types of property 'main' are incompatible.
-!!! error TS2345:     Type 'Record<"val", "test">' is not assignable to type 'never'.
-    
-    const shouldBeNoError = ensureNoDuplicates({main: value("test")});
-                                               ~~~~~~~~~~~~~~~~~~~~~
-!!! error TS2345: Argument of type '{ main: Record<"val", "test">; }' is not assignable to parameter of type '{ main: never; }'.
-!!! error TS2345:   Types of property 'main' are incompatible.
-!!! error TS2345:     Type 'Record<"val", "test">' is not assignable to type 'never'.
-    
-    const shouldBeError = ensureNoDuplicates({main: value("dup"), alternate: value("dup")});
-                                              ~~~~
-!!! error TS2322: Type 'Record<"val", "dup">' is not assignable to type 'never'.
-!!! related TS6500 tests/cases/compiler/infiniteConstraints.ts:31:43: The expected type comes from property 'main' which is declared here on type '{ main: never; alternate: never; }'
-                                                                  ~~~~~~~~~
-!!! error TS2322: Type 'Record<"val", "dup">' is not assignable to type 'never'.
-!!! related TS6500 tests/cases/compiler/infiniteConstraints.ts:31:63: The expected type comes from property 'alternate' which is declared here on type '{ main: never; alternate: never; }'
-    
-    // Repro from #26448
-    
-    type Cond<T> = T extends number ? number : never;
-    declare function function1<T extends {[K in keyof T]: Cond<T[K]>}>(): T[keyof T]["foo"];
-                                                                          ~~~~~~~~~~~~~~~~~
-!!! error TS2536: Type '"foo"' cannot be used to index type 'T[keyof T]'.
+error TS2321: Excessive stack depth comparing types 'Extract<T[Exclude<keyof T, string | number | symbol>], Record<"val", string>>["val"]' and 'Extract<T[Exclude<keyof T, Exclude<keyof T, string | number | symbol>>], Record<"val", string>>["val"]'.
+tests/cases/compiler/infiniteConstraints.ts(4,37): error TS2536: Type '"val"' cannot be used to index type 'B[Exclude<keyof B, K>]'.
+tests/cases/compiler/infiniteConstraints.ts(27,36): error TS2345: Argument of type '{ main: Record<"val", "test">; alternate: Record<"val", "test2">; }' is not assignable to parameter of type '{ main: never; alternate: never; }'.
+  Types of property 'main' are incompatible.
+    Type 'Record<"val", "test">' is not assignable to type 'never'.
+tests/cases/compiler/infiniteConstraints.ts(29,44): error TS2345: Argument of type '{ main: Record<"val", "test">; }' is not assignable to parameter of type '{ main: never; }'.
+  Types of property 'main' are incompatible.
+    Type 'Record<"val", "test">' is not assignable to type 'never'.
+tests/cases/compiler/infiniteConstraints.ts(31,42): error TS2345: Argument of type '{ main: Record<"val", "dup">; alternate: Record<"val", "dup">; }' is not assignable to parameter of type '{ main: never; alternate: never; }'.
+  Types of property 'main' are incompatible.
+    Type 'Record<"val", "dup">' is not assignable to type 'never'.
+tests/cases/compiler/infiniteConstraints.ts(36,71): error TS2536: Type '"foo"' cannot be used to index type 'T[keyof T]'.
+
+
+!!! error TS2321: Excessive stack depth comparing types 'Extract<T[Exclude<keyof T, string | number | symbol>], Record<"val", string>>["val"]' and 'Extract<T[Exclude<keyof T, Exclude<keyof T, string | number | symbol>>], Record<"val", string>>["val"]'.
+==== tests/cases/compiler/infiniteConstraints.ts (5 errors) ====
+    // Both of the following types trigger the recursion limiter in getImmediateBaseConstraint
+    
+    type T1<B extends { [K in keyof B]: Extract<B[Exclude<keyof B, K>], { val: string }>["val"] }> = B;
+    type T2<B extends { [K in keyof B]: B[Exclude<keyof B, K>]["val"] }> = B;
+                                        ~~~~~~~~~~~~~~~~~~~~~~~~~~~~~
+!!! error TS2536: Type '"val"' cannot be used to index type 'B[Exclude<keyof B, K>]'.
+    
+    // Repros from #22950
+    
+    type AProp<T extends { a: string }> = T
+    
+    declare function myBug<
+      T extends { [K in keyof T]: T[K] extends AProp<infer U> ? U : never }
+    >(arg: T): T
+    
+    const out = myBug({obj1: {a: "test"}})
+    
+    type Value<V extends string = string> = Record<"val", V>;
+    declare function value<V extends string>(val: V): Value<V>;
+    
+    declare function ensureNoDuplicates<
+      T extends {
+        [K in keyof T]: Extract<T[K], Value>["val"] extends Extract<T[Exclude<keyof T, K>], Value>["val"]
+          ? never
+          : any
+      }
+    >(vals: T): void;
+    
+    const noError = ensureNoDuplicates({main: value("test"), alternate: value("test2")});
+                                       ~~~~~~~~~~~~~~~~~~~~~~~~~~~~~~~~~~~~~~~~~~~~~~~~
+!!! error TS2345: Argument of type '{ main: Record<"val", "test">; alternate: Record<"val", "test2">; }' is not assignable to parameter of type '{ main: never; alternate: never; }'.
+!!! error TS2345:   Types of property 'main' are incompatible.
+!!! error TS2345:     Type 'Record<"val", "test">' is not assignable to type 'never'.
+    
+    const shouldBeNoError = ensureNoDuplicates({main: value("test")});
+                                               ~~~~~~~~~~~~~~~~~~~~~
+!!! error TS2345: Argument of type '{ main: Record<"val", "test">; }' is not assignable to parameter of type '{ main: never; }'.
+!!! error TS2345:   Types of property 'main' are incompatible.
+!!! error TS2345:     Type 'Record<"val", "test">' is not assignable to type 'never'.
+    
+    const shouldBeError = ensureNoDuplicates({main: value("dup"), alternate: value("dup")});
+                                              ~~~~
+!!! error TS2322: Type 'Record<"val", "dup">' is not assignable to type 'never'.
+!!! related TS6500 tests/cases/compiler/infiniteConstraints.ts:31:43: The expected type comes from property 'main' which is declared here on type '{ main: never; alternate: never; }'
+                                                                  ~~~~~~~~~
+!!! error TS2322: Type 'Record<"val", "dup">' is not assignable to type 'never'.
+!!! related TS6500 tests/cases/compiler/infiniteConstraints.ts:31:63: The expected type comes from property 'alternate' which is declared here on type '{ main: never; alternate: never; }'
+    
+    // Repro from #26448
+    
+    type Cond<T> = T extends number ? number : never;
+    declare function function1<T extends {[K in keyof T]: Cond<T[K]>}>(): T[keyof T]["foo"];
+                                                                          ~~~~~~~~~~~~~~~~~
+!!! error TS2536: Type '"foo"' cannot be used to index type 'T[keyof T]'.
     
--- conflicted
+++ resolved
@@ -1,57 +1,52 @@
-//// [tests/cases/conformance/ambient/ambientShorthand_reExport.ts] ////
-
-//// [declarations.d.ts]
+//// [tests/cases/conformance/ambient/ambientShorthand_reExport.ts] ////
+
+//// [declarations.d.ts]
 declare module "jquery";
-
-//// [reExportX.ts]
+
+//// [reExportX.ts]
 export {x} from "jquery";
-
-//// [reExportAll.ts]
+
+//// [reExportAll.ts]
 export * from "jquery";
-
-//// [reExportUser.ts]
+
+//// [reExportUser.ts]
 import {x} from "./reExportX";
 import * as $ from "./reExportAll";
 // '$' is not callable, it is an object.
 x($);
-
-
-//// [reExportX.js]
-"use strict";
-var __createBinding = (this && this.__createBinding) || (Object.create ? (function(o, m, k, k2) {
-    if (k2 === undefined) k2 = k;
-    Object.defineProperty(o, k2, { enumerable: true, get: function() { return m[k]; } });
-}) : (function(o, m, k, k2) {
-    if (k2 === undefined) k2 = k;
-    o[k2] = m[k];
-}));
-exports.__esModule = true;
-exports.x = void 0;
-var jquery_1 = require("jquery");
-__createBinding(exports, jquery_1, "x");
-//// [reExportAll.js]
-"use strict";
-var __createBinding = (this && this.__createBinding) || (Object.create ? (function(o, m, k, k2) {
-    if (k2 === undefined) k2 = k;
-    Object.defineProperty(o, k2, { enumerable: true, get: function() { return m[k]; } });
-}) : (function(o, m, k, k2) {
-    if (k2 === undefined) k2 = k;
-    o[k2] = m[k];
-}));
-var __exportStar = (this && this.__exportStar) || function(m, exports) {
-<<<<<<< HEAD
-    for (var p in m) if (!Object.prototype.hasOwnProperty.call(exports, p)) __createBinding(exports, m, p);
-}
-=======
-    for (var p in m) if (p !== "default" && !exports.hasOwnProperty(p)) __createBinding(exports, m, p);
-};
->>>>>>> b397d1fd
-exports.__esModule = true;
-__exportStar(require("jquery"), exports);
-//// [reExportUser.js]
-"use strict";
-exports.__esModule = true;
-var reExportX_1 = require("./reExportX");
-var $ = require("./reExportAll");
-// '$' is not callable, it is an object.
-reExportX_1.x($);
+
+
+//// [reExportX.js]
+"use strict";
+var __createBinding = (this && this.__createBinding) || (Object.create ? (function(o, m, k, k2) {
+    if (k2 === undefined) k2 = k;
+    Object.defineProperty(o, k2, { enumerable: true, get: function() { return m[k]; } });
+}) : (function(o, m, k, k2) {
+    if (k2 === undefined) k2 = k;
+    o[k2] = m[k];
+}));
+exports.__esModule = true;
+exports.x = void 0;
+var jquery_1 = require("jquery");
+__createBinding(exports, jquery_1, "x");
+//// [reExportAll.js]
+"use strict";
+var __createBinding = (this && this.__createBinding) || (Object.create ? (function(o, m, k, k2) {
+    if (k2 === undefined) k2 = k;
+    Object.defineProperty(o, k2, { enumerable: true, get: function() { return m[k]; } });
+}) : (function(o, m, k, k2) {
+    if (k2 === undefined) k2 = k;
+    o[k2] = m[k];
+}));
+var __exportStar = (this && this.__exportStar) || function(m, exports) {
+    for (var p in m) if (p !== "default" && !Object.prototype.hasOwnProperty.call(exports, p)) __createBinding(exports, m, p);
+};
+exports.__esModule = true;
+__exportStar(require("jquery"), exports);
+//// [reExportUser.js]
+"use strict";
+exports.__esModule = true;
+var reExportX_1 = require("./reExportX");
+var $ = require("./reExportAll");
+// '$' is not callable, it is an object.
+reExportX_1.x($);
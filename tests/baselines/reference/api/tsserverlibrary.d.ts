--- conflicted
+++ resolved
@@ -8029,162 +8029,9 @@
     }
 }
 declare namespace ts.server {
-<<<<<<< HEAD
-    interface ServerCancellationToken extends HostCancellationToken {
-        setRequest(requestId: number): void;
-        resetRequest(requestId: number): void;
-    }
-    const nullCancellationToken: ServerCancellationToken;
-    interface PendingErrorCheck {
-        fileName: NormalizedPath;
-        project: Project;
-    }
-    interface EventSender {
-        event<T>(payload: T, eventName: string): void;
-    }
-    type CommandNames = protocol.CommandTypes;
-    const CommandNames: any;
-    function formatMessage<T extends protocol.Message>(msg: T, logger: server.Logger, byteLength: (s: string, encoding: string) => number, newLine: string): string;
-    interface SessionOptions {
-        host: ServerHost;
-        cancellationToken: ServerCancellationToken;
-        useSingleInferredProject: boolean;
-        useInferredProjectPerProjectRoot: boolean;
-        typingsInstaller: ITypingsInstaller;
-        byteLength: (buf: string, encoding?: string) => number;
-        hrtime: (start?: number[]) => number[];
-        logger: Logger;
-        canUseEvents: boolean;
-        eventHandler?: ProjectServiceEventHandler;
-        throttleWaitMilliseconds?: number;
-        globalPlugins?: ReadonlyArray<string>;
-        pluginProbeLocations?: ReadonlyArray<string>;
-        allowLocalPluginLoads?: boolean;
-    }
-    class Session implements EventSender {
-        private readonly gcTimer;
-        protected projectService: ProjectService;
-        private changeSeq;
-        private currentRequestId;
-        private errorCheck;
-        private eventHandler;
-        private host;
-        private readonly cancellationToken;
-        protected readonly typingsInstaller: ITypingsInstaller;
-        private byteLength;
-        private hrtime;
-        protected logger: Logger;
-        private canUseEvents;
-        constructor(opts: SessionOptions);
-        private sendRequestCompletedEvent(requestId);
-        private defaultEventHandler(event);
-        private projectsUpdatedInBackgroundEvent(openFiles);
-        logError(err: Error, cmd: string): void;
-        send(msg: protocol.Message): void;
-        event<T>(info: T, eventName: string): void;
-        output(info: any, cmdName: string, reqSeq?: number, errorMsg?: string): void;
-        private doOutput(info, cmdName, reqSeq, success, message?);
-        private semanticCheck(file, project);
-        private syntacticCheck(file, project);
-        private updateErrorCheck(next, checkList, ms, requireOpen?);
-        private cleanProjects(caption, projects);
-        private cleanup();
-        private getEncodedSemanticClassifications(args);
-        private getProject(projectFileName);
-        private getConfigFileAndProject(args);
-        private getConfigFileDiagnostics(configFile, project, includeLinePosition);
-        private convertToDiagnosticsWithLinePositionFromDiagnosticFile(diagnostics);
-        private getCompilerOptionsDiagnostics(args);
-        private convertToDiagnosticsWithLinePosition(diagnostics, scriptInfo);
-        private getDiagnosticsWorker(args, isSemantic, selector, includeLinePosition);
-        private getDefinition(args, simplifiedResult);
-        private getDefinitionAndBoundSpan(args, simplifiedResult);
-        private mapDefinitionInfo(definitions, project);
-        private toFileSpan(fileName, textSpan, project);
-        private getTypeDefinition(args);
-        private getImplementation(args, simplifiedResult);
-        private getOccurrences(args);
-        private getSyntacticDiagnosticsSync(args);
-        private getSemanticDiagnosticsSync(args);
-        private getDocumentHighlights(args, simplifiedResult);
-        private setCompilerOptionsForInferredProjects(args);
-        private getProjectInfo(args);
-        private getProjectInfoWorker(uncheckedFileName, projectFileName, needFileNameList, excludeConfigFiles);
-        private getRenameInfo(args);
-        private getProjects(args);
-        private getDefaultProject(args);
-        private getRenameLocations(args, simplifiedResult);
-        private getReferences(args, simplifiedResult);
-        /**
-         * @param fileName is the name of the file to be opened
-         * @param fileContent is a version of the file content that is known to be more up to date than the one on disk
-         */
-        private openClientFile(fileName, fileContent?, scriptKind?, projectRootPath?);
-        private getPosition(args, scriptInfo);
-        private getPositionInFile(args, file);
-        private getFileAndProject(args);
-        private getFileAndLanguageServiceForSyntacticOperation(args);
-        private getFileAndProjectWorker(uncheckedFileName, projectFileName);
-        private getOutliningSpans(args);
-        private getTodoComments(args);
-        private getDocCommentTemplate(args);
-        private getSpanOfEnclosingComment(args);
-        private getIndentation(args);
-        private getBreakpointStatement(args);
-        private getNameOrDottedNameSpan(args);
-        private isValidBraceCompletion(args);
-        private getQuickInfoWorker(args, simplifiedResult);
-        private getFormattingEditsForRange(args);
-        private getFormattingEditsForRangeFull(args);
-        private getFormattingEditsForDocumentFull(args);
-        private getFormattingEditsAfterKeystrokeFull(args);
-        private getFormattingEditsAfterKeystroke(args);
-        private getCompletions(args, simplifiedResult);
-        private getCompletionEntryDetails(args);
-        private getCompileOnSaveAffectedFileList(args);
-        private emitFile(args);
-        private getSignatureHelpItems(args, simplifiedResult);
-        private createCheckList(fileNames, defaultProject?);
-        private getDiagnostics(next, delay, fileNames);
-        private change(args);
-        private reload(args, reqSeq);
-        private saveToTmp(fileName, tempFileName);
-        private closeClientFile(fileName);
-        private mapLocationNavigationBarItems(items, scriptInfo);
-        private getNavigationBarItems(args, simplifiedResult);
-        private toLocationNavigationTree(tree, scriptInfo);
-        private toLocationTextSpan(span, scriptInfo);
-        private getNavigationTree(args, simplifiedResult);
-        private getNavigateToItems(args, simplifiedResult);
-        private getSupportedCodeFixes();
-        private isLocation(locationOrSpan);
-        private extractPositionAndRange(args, scriptInfo);
-        private getApplicableRefactors(args);
-        private getEditsForRefactor(args, simplifiedResult);
-        private getCodeFixes(args, simplifiedResult);
-        private applyCodeActionCommand(commandName, requestSeq, args);
-        private getStartAndEndPosition(args, scriptInfo);
-        private mapCodeAction({description, changes: unmappedChanges, commands}, scriptInfo);
-        private mapTextChangesToCodeEdits(project, textChanges);
-        private convertTextChangeToCodeEdit(change, scriptInfo);
-        private getBraceMatching(args, simplifiedResult);
-        private getDiagnosticsForProject(next, delay, fileName);
-        getCanonicalFileName(fileName: string): string;
-        exit(): void;
-        private notRequired();
-        private requiredResponse(response);
-        private handlers;
-        addProtocolHandler(command: string, handler: (request: protocol.Request) => HandlerResponse): void;
-        private setCurrentRequest(requestId);
-        private resetCurrentRequest(requestId);
-        executeWithRequestId<T>(requestId: number, f: () => T): T;
-        executeCommand<T extends protocol.Request>(request: T): HandlerResponse;
-        onMessage(message: string): void;
-=======
     interface ScriptInfoVersion {
         svc: number;
         text: number;
->>>>>>> bc5668ee
     }
     class ScriptInfo {
         private readonly host;
@@ -9072,7 +8919,7 @@
         private setCurrentRequest;
         private resetCurrentRequest;
         executeWithRequestId<T>(requestId: number, f: () => T): T;
-        executeCommand(request: protocol.Request): HandlerResponse;
+        executeCommand<T extends protocol.Request>(request: T): HandlerResponse;
         onMessage(message: string): void;
         private getFormatOptions;
         private getPreferences;

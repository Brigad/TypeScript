Input::
//// [/a/b/f1.ts]
export * from "./f2"

//// [/a/b/f2.ts]
export * from "../c/f3"

//// [/a/c/f3.ts]
export let y = 1;

//// [/a/lib/lib.d.ts]
/// <reference no-default-lib="true"/>
interface Boolean {}
interface Function {}
interface CallableFunction {}
interface NewableFunction {}
interface IArguments {}
interface Number { toExponential: any; }
interface Object {}
interface RegExp {}
interface String { charAt: any; }
interface Array<T> { length: number; [n: number]: T; }

<<<<<<< HEAD
//// [/a/c/f3.js]
"use strict";
exports.__esModule = true;
exports.y = 1;


//// [/a/b/f2.js]
"use strict";
var __createBinding = (this && this.__createBinding) || (Object.create ? (function(o, m, k, k2) {
    if (k2 === undefined) k2 = k;
    Object.defineProperty(o, k2, { enumerable: true, get: function() { return m[k]; } });
}) : (function(o, m, k, k2) {
    if (k2 === undefined) k2 = k;
    o[k2] = m[k];
}));
var __exportStar = (this && this.__exportStar) || function(m, exports) {
    for (var p in m) if (!Object.prototype.hasOwnProperty.call(exports, p)) __createBinding(exports, m, p);
}
exports.__esModule = true;
__exportStar(require("../c/f3"), exports);


//// [/a/b/f1.js]
"use strict";
var __createBinding = (this && this.__createBinding) || (Object.create ? (function(o, m, k, k2) {
    if (k2 === undefined) k2 = k;
    Object.defineProperty(o, k2, { enumerable: true, get: function() { return m[k]; } });
}) : (function(o, m, k, k2) {
    if (k2 === undefined) k2 = k;
    o[k2] = m[k];
}));
var __exportStar = (this && this.__exportStar) || function(m, exports) {
    for (var p in m) if (!Object.prototype.hasOwnProperty.call(exports, p)) __createBinding(exports, m, p);
}
exports.__esModule = true;
__exportStar(require("./f2"), exports);


=======
>>>>>>> b397d1fd

/a/lib/tsc.js -w /a/b/f1.ts --noImplicitAny
Output::
>> Screen clear
[[90m12:00:19 AM[0m] Starting compilation in watch mode...


[[90m12:00:26 AM[0m] Found 0 errors. Watching for file changes.



Program root files: ["/a/b/f1.ts"]
Program options: {"watch":true,"noImplicitAny":true}
Program files::
/a/lib/lib.d.ts
/a/c/f3.ts
/a/b/f2.ts
/a/b/f1.ts

Semantic diagnostics in builder refreshed for::
/a/lib/lib.d.ts
/a/c/f3.ts
/a/b/f2.ts
/a/b/f1.ts

WatchedFiles::
/a/b/f1.ts:
  {"fileName":"/a/b/f1.ts","pollingInterval":250}
/a/b/f2.ts:
  {"fileName":"/a/b/f2.ts","pollingInterval":250}
/a/c/f3.ts:
  {"fileName":"/a/c/f3.ts","pollingInterval":250}
/a/lib/lib.d.ts:
  {"fileName":"/a/lib/lib.d.ts","pollingInterval":250}

FsWatches::

FsWatchesRecursive::

exitCode:: ExitStatus.undefined

//// [/a/c/f3.js]
"use strict";
exports.__esModule = true;
exports.y = void 0;
exports.y = 1;


//// [/a/b/f2.js]
"use strict";
var __createBinding = (this && this.__createBinding) || (Object.create ? (function(o, m, k, k2) {
    if (k2 === undefined) k2 = k;
    Object.defineProperty(o, k2, { enumerable: true, get: function() { return m[k]; } });
}) : (function(o, m, k, k2) {
    if (k2 === undefined) k2 = k;
    o[k2] = m[k];
}));
var __exportStar = (this && this.__exportStar) || function(m, exports) {
    for (var p in m) if (p !== "default" && !exports.hasOwnProperty(p)) __createBinding(exports, m, p);
};
exports.__esModule = true;
__exportStar(require("../c/f3"), exports);


//// [/a/b/f1.js]
"use strict";
var __createBinding = (this && this.__createBinding) || (Object.create ? (function(o, m, k, k2) {
    if (k2 === undefined) k2 = k;
    Object.defineProperty(o, k2, { enumerable: true, get: function() { return m[k]; } });
}) : (function(o, m, k, k2) {
    if (k2 === undefined) k2 = k;
    o[k2] = m[k];
}));
var __exportStar = (this && this.__exportStar) || function(m, exports) {
    for (var p in m) if (p !== "default" && !exports.hasOwnProperty(p)) __createBinding(exports, m, p);
};
exports.__esModule = true;
__exportStar(require("./f2"), exports);



Change:: Delete f2

Input::
//// [/a/b/f2.ts] deleted

Output::
>> Screen clear
[[90m12:00:28 AM[0m] File change detected. Starting incremental compilation...


[96ma/b/f1.ts[0m:[93m1[0m:[93m15[0m - [91merror[0m[90m TS7016: [0mCould not find a declaration file for module './f2'. '/a/b/f2.js' implicitly has an 'any' type.

[7m1[0m export * from "./f2"
[7m [0m [91m              ~~~~~~[0m


[[90m12:00:32 AM[0m] Found 1 error. Watching for file changes.



Program root files: ["/a/b/f1.ts"]
Program options: {"watch":true,"noImplicitAny":true}
Program files::
/a/lib/lib.d.ts
/a/b/f1.ts

Semantic diagnostics in builder refreshed for::
/a/b/f1.ts

WatchedFiles::
/a/b/f1.ts:
  {"fileName":"/a/b/f1.ts","pollingInterval":250}
/a/lib/lib.d.ts:
  {"fileName":"/a/lib/lib.d.ts","pollingInterval":250}

FsWatches::

FsWatchesRecursive::
/a:
  {"directoryName":"/a","fallbackPollingInterval":500,"fallbackOptions":{"watchFile":"PriorityPollingInterval"}}

exitCode:: ExitStatus.undefined

//// [/a/b/f1.js] file written with same contents
<|MERGE_RESOLUTION|>--- conflicted
+++ resolved
@@ -1,14 +1,14 @@
-Input::
-//// [/a/b/f1.ts]
-export * from "./f2"
-
-//// [/a/b/f2.ts]
-export * from "../c/f3"
-
-//// [/a/c/f3.ts]
-export let y = 1;
-
-//// [/a/lib/lib.d.ts]
+Input::
+//// [/a/b/f1.ts]
+export * from "./f2"
+
+//// [/a/b/f2.ts]
+export * from "../c/f3"
+
+//// [/a/c/f3.ts]
+export let y = 1;
+
+//// [/a/lib/lib.d.ts]
 /// <reference no-default-lib="true"/>
 interface Boolean {}
 interface Function {}
@@ -19,16 +19,57 @@
 interface Object {}
 interface RegExp {}
 interface String { charAt: any; }
-interface Array<T> { length: number; [n: number]: T; }
+interface Array<T> { length: number; [n: number]: T; }
+
+
+/a/lib/tsc.js -w /a/b/f1.ts --noImplicitAny
+Output::
+>> Screen clear
+[[90m12:00:19 AM[0m] Starting compilation in watch mode...
 
-<<<<<<< HEAD
-//// [/a/c/f3.js]
+
+[[90m12:00:26 AM[0m] Found 0 errors. Watching for file changes.
+
+
+
+Program root files: ["/a/b/f1.ts"]
+Program options: {"watch":true,"noImplicitAny":true}
+Program files::
+/a/lib/lib.d.ts
+/a/c/f3.ts
+/a/b/f2.ts
+/a/b/f1.ts
+
+Semantic diagnostics in builder refreshed for::
+/a/lib/lib.d.ts
+/a/c/f3.ts
+/a/b/f2.ts
+/a/b/f1.ts
+
+WatchedFiles::
+/a/b/f1.ts:
+  {"fileName":"/a/b/f1.ts","pollingInterval":250}
+/a/b/f2.ts:
+  {"fileName":"/a/b/f2.ts","pollingInterval":250}
+/a/c/f3.ts:
+  {"fileName":"/a/c/f3.ts","pollingInterval":250}
+/a/lib/lib.d.ts:
+  {"fileName":"/a/lib/lib.d.ts","pollingInterval":250}
+
+FsWatches::
+
+FsWatchesRecursive::
+
+exitCode:: ExitStatus.undefined
+
+//// [/a/c/f3.js]
 "use strict";
 exports.__esModule = true;
+exports.y = void 0;
 exports.y = 1;
-
-
-//// [/a/b/f2.js]
+
+
+//// [/a/b/f2.js]
 "use strict";
 var __createBinding = (this && this.__createBinding) || (Object.create ? (function(o, m, k, k2) {
     if (k2 === undefined) k2 = k;
@@ -38,13 +79,13 @@
     o[k2] = m[k];
 }));
 var __exportStar = (this && this.__exportStar) || function(m, exports) {
-    for (var p in m) if (!Object.prototype.hasOwnProperty.call(exports, p)) __createBinding(exports, m, p);
-}
+    for (var p in m) if (p !== "default" && !Object.prototype.hasOwnProperty.call(exports, p)) __createBinding(exports, m, p);
+};
 exports.__esModule = true;
 __exportStar(require("../c/f3"), exports);
-
-
-//// [/a/b/f1.js]
+
+
+//// [/a/b/f1.js]
 "use strict";
 var __createBinding = (this && this.__createBinding) || (Object.create ? (function(o, m, k, k2) {
     if (k2 === undefined) k2 = k;
@@ -54,136 +95,54 @@
     o[k2] = m[k];
 }));
 var __exportStar = (this && this.__exportStar) || function(m, exports) {
-    for (var p in m) if (!Object.prototype.hasOwnProperty.call(exports, p)) __createBinding(exports, m, p);
-}
-exports.__esModule = true;
-__exportStar(require("./f2"), exports);
-
-
-=======
->>>>>>> b397d1fd
-
-/a/lib/tsc.js -w /a/b/f1.ts --noImplicitAny
-Output::
->> Screen clear
-[[90m12:00:19 AM[0m] Starting compilation in watch mode...
-
-
-[[90m12:00:26 AM[0m] Found 0 errors. Watching for file changes.
-
-
-
-Program root files: ["/a/b/f1.ts"]
-Program options: {"watch":true,"noImplicitAny":true}
-Program files::
-/a/lib/lib.d.ts
-/a/c/f3.ts
-/a/b/f2.ts
-/a/b/f1.ts
-
-Semantic diagnostics in builder refreshed for::
-/a/lib/lib.d.ts
-/a/c/f3.ts
-/a/b/f2.ts
-/a/b/f1.ts
-
-WatchedFiles::
-/a/b/f1.ts:
-  {"fileName":"/a/b/f1.ts","pollingInterval":250}
-/a/b/f2.ts:
-  {"fileName":"/a/b/f2.ts","pollingInterval":250}
-/a/c/f3.ts:
-  {"fileName":"/a/c/f3.ts","pollingInterval":250}
-/a/lib/lib.d.ts:
-  {"fileName":"/a/lib/lib.d.ts","pollingInterval":250}
-
-FsWatches::
-
-FsWatchesRecursive::
-
-exitCode:: ExitStatus.undefined
-
-//// [/a/c/f3.js]
-"use strict";
-exports.__esModule = true;
-exports.y = void 0;
-exports.y = 1;
-
-
-//// [/a/b/f2.js]
-"use strict";
-var __createBinding = (this && this.__createBinding) || (Object.create ? (function(o, m, k, k2) {
-    if (k2 === undefined) k2 = k;
-    Object.defineProperty(o, k2, { enumerable: true, get: function() { return m[k]; } });
-}) : (function(o, m, k, k2) {
-    if (k2 === undefined) k2 = k;
-    o[k2] = m[k];
-}));
-var __exportStar = (this && this.__exportStar) || function(m, exports) {
-    for (var p in m) if (p !== "default" && !exports.hasOwnProperty(p)) __createBinding(exports, m, p);
-};
-exports.__esModule = true;
-__exportStar(require("../c/f3"), exports);
-
-
-//// [/a/b/f1.js]
-"use strict";
-var __createBinding = (this && this.__createBinding) || (Object.create ? (function(o, m, k, k2) {
-    if (k2 === undefined) k2 = k;
-    Object.defineProperty(o, k2, { enumerable: true, get: function() { return m[k]; } });
-}) : (function(o, m, k, k2) {
-    if (k2 === undefined) k2 = k;
-    o[k2] = m[k];
-}));
-var __exportStar = (this && this.__exportStar) || function(m, exports) {
-    for (var p in m) if (p !== "default" && !exports.hasOwnProperty(p)) __createBinding(exports, m, p);
+    for (var p in m) if (p !== "default" && !Object.prototype.hasOwnProperty.call(exports, p)) __createBinding(exports, m, p);
 };
 exports.__esModule = true;
 __exportStar(require("./f2"), exports);
-
-
-
-Change:: Delete f2
-
-Input::
-//// [/a/b/f2.ts] deleted
-
-Output::
->> Screen clear
+
+
+
+Change:: Delete f2
+
+Input::
+//// [/a/b/f2.ts] deleted
+
+Output::
+>> Screen clear
 [[90m12:00:28 AM[0m] File change detected. Starting incremental compilation...
 
-
+
 [96ma/b/f1.ts[0m:[93m1[0m:[93m15[0m - [91merror[0m[90m TS7016: [0mCould not find a declaration file for module './f2'. '/a/b/f2.js' implicitly has an 'any' type.
 
 [7m1[0m export * from "./f2"
 [7m [0m [91m              ~~~~~~[0m
 
-
+
 [[90m12:00:32 AM[0m] Found 1 error. Watching for file changes.
 
-
-
-Program root files: ["/a/b/f1.ts"]
-Program options: {"watch":true,"noImplicitAny":true}
-Program files::
-/a/lib/lib.d.ts
-/a/b/f1.ts
-
-Semantic diagnostics in builder refreshed for::
-/a/b/f1.ts
-
-WatchedFiles::
-/a/b/f1.ts:
-  {"fileName":"/a/b/f1.ts","pollingInterval":250}
-/a/lib/lib.d.ts:
-  {"fileName":"/a/lib/lib.d.ts","pollingInterval":250}
-
-FsWatches::
-
-FsWatchesRecursive::
-/a:
-  {"directoryName":"/a","fallbackPollingInterval":500,"fallbackOptions":{"watchFile":"PriorityPollingInterval"}}
-
-exitCode:: ExitStatus.undefined
-
-//// [/a/b/f1.js] file written with same contents
+
+
+Program root files: ["/a/b/f1.ts"]
+Program options: {"watch":true,"noImplicitAny":true}
+Program files::
+/a/lib/lib.d.ts
+/a/b/f1.ts
+
+Semantic diagnostics in builder refreshed for::
+/a/b/f1.ts
+
+WatchedFiles::
+/a/b/f1.ts:
+  {"fileName":"/a/b/f1.ts","pollingInterval":250}
+/a/lib/lib.d.ts:
+  {"fileName":"/a/lib/lib.d.ts","pollingInterval":250}
+
+FsWatches::
+
+FsWatchesRecursive::
+/a:
+  {"directoryName":"/a","fallbackPollingInterval":500,"fallbackOptions":{"watchFile":"PriorityPollingInterval"}}
+
+exitCode:: ExitStatus.undefined
+
+//// [/a/b/f1.js] file written with same contents
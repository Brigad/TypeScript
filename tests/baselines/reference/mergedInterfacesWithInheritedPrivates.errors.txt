tests/cases/conformance/interfaces/declarationMerging/mergedInterfacesWithInheritedPrivates.ts(13,7): error TS2421: Class 'D' incorrectly implements interface 'A':
  Private property 'x' cannot be reimplemented.
tests/cases/conformance/interfaces/declarationMerging/mergedInterfacesWithInheritedPrivates.ts(19,7): error TS2421: Class 'E' incorrectly implements interface 'A':
  Private property 'x' cannot be reimplemented.
tests/cases/conformance/interfaces/declarationMerging/mergedInterfacesWithInheritedPrivates.ts(26,9): error TS2341: Property 'C.x' is inaccessible.


==== tests/cases/conformance/interfaces/declarationMerging/mergedInterfacesWithInheritedPrivates.ts (3 errors) ====
    class C {
        private x: number;
    }
    
    interface A extends C {
        y: string;
    }
    
    interface A {
        z: string;
    }
    
    class D implements A { // error
          ~
<<<<<<< HEAD
!!! Class 'D' incorrectly implements interface 'A':
!!!   Types have separate declarations of a private property 'x'.
=======
!!! error TS2421: Class 'D' incorrectly implements interface 'A':
!!! error TS2421:   Private property 'x' cannot be reimplemented.
>>>>>>> d867cecf
        private x: number;
        y: string;
        z: string;
    }
    
    class E implements A { // error
          ~
<<<<<<< HEAD
!!! Class 'E' incorrectly implements interface 'A':
!!!   Property 'x' is private in type 'A' but not in type 'E'.
=======
!!! error TS2421: Class 'E' incorrectly implements interface 'A':
!!! error TS2421:   Private property 'x' cannot be reimplemented.
>>>>>>> d867cecf
        x: number;
        y: string;
        z: string;
    }
    
    var a: A;
    var r = a.x; // error
            ~~~
!!! error TS2341: Property 'C.x' is inaccessible.<|MERGE_RESOLUTION|>--- conflicted
+++ resolved
@@ -1,52 +1,42 @@
-tests/cases/conformance/interfaces/declarationMerging/mergedInterfacesWithInheritedPrivates.ts(13,7): error TS2421: Class 'D' incorrectly implements interface 'A':
-  Private property 'x' cannot be reimplemented.
-tests/cases/conformance/interfaces/declarationMerging/mergedInterfacesWithInheritedPrivates.ts(19,7): error TS2421: Class 'E' incorrectly implements interface 'A':
-  Private property 'x' cannot be reimplemented.
-tests/cases/conformance/interfaces/declarationMerging/mergedInterfacesWithInheritedPrivates.ts(26,9): error TS2341: Property 'C.x' is inaccessible.
-
-
-==== tests/cases/conformance/interfaces/declarationMerging/mergedInterfacesWithInheritedPrivates.ts (3 errors) ====
-    class C {
-        private x: number;
-    }
-    
-    interface A extends C {
-        y: string;
-    }
-    
-    interface A {
-        z: string;
-    }
-    
-    class D implements A { // error
-          ~
-<<<<<<< HEAD
-!!! Class 'D' incorrectly implements interface 'A':
-!!!   Types have separate declarations of a private property 'x'.
-=======
-!!! error TS2421: Class 'D' incorrectly implements interface 'A':
-!!! error TS2421:   Private property 'x' cannot be reimplemented.
->>>>>>> d867cecf
-        private x: number;
-        y: string;
-        z: string;
-    }
-    
-    class E implements A { // error
-          ~
-<<<<<<< HEAD
-!!! Class 'E' incorrectly implements interface 'A':
-!!!   Property 'x' is private in type 'A' but not in type 'E'.
-=======
-!!! error TS2421: Class 'E' incorrectly implements interface 'A':
-!!! error TS2421:   Private property 'x' cannot be reimplemented.
->>>>>>> d867cecf
-        x: number;
-        y: string;
-        z: string;
-    }
-    
-    var a: A;
-    var r = a.x; // error
-            ~~~
+tests/cases/conformance/interfaces/declarationMerging/mergedInterfacesWithInheritedPrivates.ts(13,7): error TS2421: Class 'D' incorrectly implements interface 'A':
+  Types have separate declarations of a private property 'x'.
+tests/cases/conformance/interfaces/declarationMerging/mergedInterfacesWithInheritedPrivates.ts(19,7): error TS2421: Class 'E' incorrectly implements interface 'A':
+  Property 'x' is private in type 'A' but not in type 'E'.
+tests/cases/conformance/interfaces/declarationMerging/mergedInterfacesWithInheritedPrivates.ts(26,9): error TS2341: Property 'C.x' is inaccessible.
+
+
+==== tests/cases/conformance/interfaces/declarationMerging/mergedInterfacesWithInheritedPrivates.ts (3 errors) ====
+    class C {
+        private x: number;
+    }
+    
+    interface A extends C {
+        y: string;
+    }
+    
+    interface A {
+        z: string;
+    }
+    
+    class D implements A { // error
+          ~
+!!! error TS2421: Class 'D' incorrectly implements interface 'A':
+!!! error TS2421:   Types have separate declarations of a private property 'x'.
+        private x: number;
+        y: string;
+        z: string;
+    }
+    
+    class E implements A { // error
+          ~
+!!! error TS2421: Class 'E' incorrectly implements interface 'A':
+!!! error TS2421:   Property 'x' is private in type 'A' but not in type 'E'.
+        x: number;
+        y: string;
+        z: string;
+    }
+    
+    var a: A;
+    var r = a.x; // error
+            ~~~
 !!! error TS2341: Property 'C.x' is inaccessible.
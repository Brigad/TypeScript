=== tests/cases/conformance/expressions/functions/contextuallyTypedIife.ts ===
// arrow
(jake => { })("build");
>(jake => { })("build") : void
>(jake => { }) : (jake: string) => void
>jake => { } : (jake: string) => void
>jake : string
>"build" : "build"

// function expression
(function (cats) { })("lol");
>(function (cats) { })("lol") : void
>(function (cats) { }) : (cats: string) => void
>function (cats) { } : (cats: string) => void
>cats : string
>"lol" : "lol"

// Lots of Irritating Superfluous Parentheses
(function (x) { } ("!"));
>(function (x) { } ("!")) : void
>function (x) { } ("!") : void
>function (x) { } : (x: string) => void
>x : string
>"!" : "!"

((((function (y) { }))))("-");
>((((function (y) { }))))("-") : void
>((((function (y) { })))) : (y: string) => void
>(((function (y) { }))) : (y: string) => void
>((function (y) { })) : (y: string) => void
>(function (y) { }) : (y: string) => void
>function (y) { } : (y: string) => void
>y : string
>"-" : "-"

// multiple arguments
((a, b, c) => { })("foo", 101, false);
>((a, b, c) => { })("foo", 101, false) : void
>((a, b, c) => { }) : (a: string, b: number, c: boolean) => void
>(a, b, c) => { } : (a: string, b: number, c: boolean) => void
>a : string
>b : number
>c : boolean
<<<<<<< HEAD
>"foo" : string
>101 : number
=======
>"foo" : "foo"
>101 : 101
>>>>>>> 9950b98b
>false : false

// default parameters
((m = 10) => m + 1)(12);
>((m = 10) => m + 1)(12) : number
>((m = 10) => m + 1) : (m?: number) => number
>(m = 10) => m + 1 : (m?: number) => number
>m : number
>10 : 10
>m + 1 : number
>m : number
>1 : 1
>12 : 12

((n = 10) => n + 1)();
>((n = 10) => n + 1)() : number
>((n = 10) => n + 1) : (n?: number) => number
>(n = 10) => n + 1 : (n?: number) => number
>n : number
>10 : 10
>n + 1 : number
>n : number
>1 : 1

// optional parameters
((j?) => j + 1)(12);
>((j?) => j + 1)(12) : number
>((j?) => j + 1) : (j?: number) => number
>(j?) => j + 1 : (j?: number) => number
>j : number
>j + 1 : number
>j : number
>1 : 1
>12 : 12

((k?) => k + 1)();
>((k?) => k + 1)() : any
>((k?) => k + 1) : (k?: any) => any
>(k?) => k + 1 : (k?: any) => any
>k : any
>k + 1 : any
>k : any
>1 : 1

((l, o?) => l + o)(12); // o should be any
>((l, o?) => l + o)(12) : any
>((l, o?) => l + o) : (l: number, o?: any) => any
>(l, o?) => l + o : (l: number, o?: any) => any
>l : number
>o : any
>l + o : any
>l : number
>o : any
>12 : 12

// rest parameters
((...numbers) => numbers.every(n => n > 0))(5,6,7);
>((...numbers) => numbers.every(n => n > 0))(5,6,7) : boolean
>((...numbers) => numbers.every(n => n > 0)) : (...numbers: number[]) => boolean
>(...numbers) => numbers.every(n => n > 0) : (...numbers: number[]) => boolean
>numbers : number[]
>numbers.every(n => n > 0) : boolean
>numbers.every : (callbackfn: (value: number, index: number, array: number[]) => boolean, thisArg?: any) => boolean
>numbers : number[]
>every : (callbackfn: (value: number, index: number, array: number[]) => boolean, thisArg?: any) => boolean
>n => n > 0 : (n: number) => boolean
>n : number
>n > 0 : boolean
>n : number
>0 : 0
>5 : 5
>6 : 6
>7 : 7

((...mixed) => mixed.every(n => !!n))(5,'oops','oh no');
>((...mixed) => mixed.every(n => !!n))(5,'oops','oh no') : boolean
>((...mixed) => mixed.every(n => !!n)) : (...mixed: (string | number)[]) => boolean
>(...mixed) => mixed.every(n => !!n) : (...mixed: (string | number)[]) => boolean
>mixed : (string | number)[]
>mixed.every(n => !!n) : boolean
>mixed.every : (callbackfn: (value: string | number, index: number, array: (string | number)[]) => boolean, thisArg?: any) => boolean
>mixed : (string | number)[]
>every : (callbackfn: (value: string | number, index: number, array: (string | number)[]) => boolean, thisArg?: any) => boolean
>n => !!n : (n: string | number) => boolean
>n : string | number
>!!n : boolean
>!n : boolean
>n : string | number
>5 : 5
>'oops' : "oops"
>'oh no' : "oh no"

((...noNumbers) => noNumbers.some(n => n > 0))();
>((...noNumbers) => noNumbers.some(n => n > 0))() : boolean
>((...noNumbers) => noNumbers.some(n => n > 0)) : (...noNumbers: any[]) => boolean
>(...noNumbers) => noNumbers.some(n => n > 0) : (...noNumbers: any[]) => boolean
>noNumbers : any[]
>noNumbers.some(n => n > 0) : boolean
>noNumbers.some : (callbackfn: (value: any, index: number, array: any[]) => boolean, thisArg?: any) => boolean
>noNumbers : any[]
>some : (callbackfn: (value: any, index: number, array: any[]) => boolean, thisArg?: any) => boolean
>n => n > 0 : (n: any) => boolean
>n : any
>n > 0 : boolean
>n : any
>0 : 0

((first, ...rest) => first ? [] : rest.map(n => n > 0))(8,9,10);
>((first, ...rest) => first ? [] : rest.map(n => n > 0))(8,9,10) : boolean[]
>((first, ...rest) => first ? [] : rest.map(n => n > 0)) : (first: number, ...rest: number[]) => boolean[]
>(first, ...rest) => first ? [] : rest.map(n => n > 0) : (first: number, ...rest: number[]) => boolean[]
>first : number
>rest : number[]
>first ? [] : rest.map(n => n > 0) : boolean[]
>first : number
>[] : undefined[]
>rest.map(n => n > 0) : boolean[]
>rest.map : <U>(callbackfn: (value: number, index: number, array: number[]) => U, thisArg?: any) => U[]
>rest : number[]
>map : <U>(callbackfn: (value: number, index: number, array: number[]) => U, thisArg?: any) => U[]
>n => n > 0 : (n: number) => boolean
>n : number
>n > 0 : boolean
>n : number
>0 : 0
>8 : 8
>9 : 9
>10 : 10

// destructuring parameters (with defaults too!)
(({ q }) => q)({ q : 13 });
>(({ q }) => q)({ q : 13 }) : number
>(({ q }) => q) : ({q}: { q: number; }) => number
>({ q }) => q : ({q}: { q: number; }) => number
>q : number
>q : number
>{ q : 13 } : { q: number; }
>q : number
>13 : 13

(({ p = 14 }) => p)({ p : 15 });
>(({ p = 14 }) => p)({ p : 15 }) : number
>(({ p = 14 }) => p) : ({p}: { p: number; }) => number
>({ p = 14 }) => p : ({p}: { p: number; }) => number
>p : number
>14 : 14
>p : number
>{ p : 15 } : { p: number; }
>p : number
>15 : 15

(({ r = 17 } = { r: 18 }) => r)({r : 19});
>(({ r = 17 } = { r: 18 }) => r)({r : 19}) : number
>(({ r = 17 } = { r: 18 }) => r) : ({r}?: { r: number; }) => number
>({ r = 17 } = { r: 18 }) => r : ({r}?: { r: number; }) => number
>r : number
>17 : 17
>{ r: 18 } : { r: number; }
>r : number
>18 : 18
>r : number
>{r : 19} : { r: number; }
>r : number
>19 : 19

(({ u = 22 } = { u: 23 }) => u)();
>(({ u = 22 } = { u: 23 }) => u)() : number
>(({ u = 22 } = { u: 23 }) => u) : ({u}?: { u?: number; }) => number
>({ u = 22 } = { u: 23 }) => u : ({u}?: { u?: number; }) => number
>u : number
>22 : 22
>{ u: 23 } : { u?: number; }
>u : number
>23 : 23
>u : number

// contextually typed parameters.
let twelve = (f => f(12))(i => i);
>twelve : any
>(f => f(12))(i => i) : any
>(f => f(12)) : (f: (i: any) => any) => any
>f => f(12) : (f: (i: any) => any) => any
>f : (i: any) => any
>f(12) : any
>f : (i: any) => any
>12 : 12
>i => i : (i: any) => any
>i : any
>i : any

let eleven = (o => o.a(11))({ a: function(n) { return n; } });
>eleven : any
>(o => o.a(11))({ a: function(n) { return n; } }) : any
>(o => o.a(11)) : (o: { a: (n: any) => any; }) => any
>o => o.a(11) : (o: { a: (n: any) => any; }) => any
>o : { a: (n: any) => any; }
>o.a(11) : any
>o.a : (n: any) => any
>o : { a: (n: any) => any; }
>a : (n: any) => any
>11 : 11
>{ a: function(n) { return n; } } : { a: (n: any) => any; }
>a : (n: any) => any
>function(n) { return n; } : (n: any) => any
>n : any
>n : any

<|MERGE_RESOLUTION|>--- conflicted
+++ resolved
@@ -1,257 +1,252 @@
-=== tests/cases/conformance/expressions/functions/contextuallyTypedIife.ts ===
-// arrow
-(jake => { })("build");
->(jake => { })("build") : void
->(jake => { }) : (jake: string) => void
->jake => { } : (jake: string) => void
->jake : string
->"build" : "build"
-
-// function expression
-(function (cats) { })("lol");
->(function (cats) { })("lol") : void
->(function (cats) { }) : (cats: string) => void
->function (cats) { } : (cats: string) => void
->cats : string
->"lol" : "lol"
-
-// Lots of Irritating Superfluous Parentheses
-(function (x) { } ("!"));
->(function (x) { } ("!")) : void
->function (x) { } ("!") : void
->function (x) { } : (x: string) => void
->x : string
->"!" : "!"
-
-((((function (y) { }))))("-");
->((((function (y) { }))))("-") : void
->((((function (y) { })))) : (y: string) => void
->(((function (y) { }))) : (y: string) => void
->((function (y) { })) : (y: string) => void
->(function (y) { }) : (y: string) => void
->function (y) { } : (y: string) => void
->y : string
->"-" : "-"
-
-// multiple arguments
-((a, b, c) => { })("foo", 101, false);
->((a, b, c) => { })("foo", 101, false) : void
->((a, b, c) => { }) : (a: string, b: number, c: boolean) => void
->(a, b, c) => { } : (a: string, b: number, c: boolean) => void
->a : string
->b : number
->c : boolean
-<<<<<<< HEAD
->"foo" : string
->101 : number
-=======
->"foo" : "foo"
->101 : 101
->>>>>>> 9950b98b
->false : false
-
-// default parameters
-((m = 10) => m + 1)(12);
->((m = 10) => m + 1)(12) : number
->((m = 10) => m + 1) : (m?: number) => number
->(m = 10) => m + 1 : (m?: number) => number
->m : number
->10 : 10
->m + 1 : number
->m : number
->1 : 1
->12 : 12
-
-((n = 10) => n + 1)();
->((n = 10) => n + 1)() : number
->((n = 10) => n + 1) : (n?: number) => number
->(n = 10) => n + 1 : (n?: number) => number
->n : number
->10 : 10
->n + 1 : number
->n : number
->1 : 1
-
-// optional parameters
-((j?) => j + 1)(12);
->((j?) => j + 1)(12) : number
->((j?) => j + 1) : (j?: number) => number
->(j?) => j + 1 : (j?: number) => number
->j : number
->j + 1 : number
->j : number
->1 : 1
->12 : 12
-
-((k?) => k + 1)();
->((k?) => k + 1)() : any
->((k?) => k + 1) : (k?: any) => any
->(k?) => k + 1 : (k?: any) => any
->k : any
->k + 1 : any
->k : any
->1 : 1
-
-((l, o?) => l + o)(12); // o should be any
->((l, o?) => l + o)(12) : any
->((l, o?) => l + o) : (l: number, o?: any) => any
->(l, o?) => l + o : (l: number, o?: any) => any
->l : number
->o : any
->l + o : any
->l : number
->o : any
->12 : 12
-
-// rest parameters
-((...numbers) => numbers.every(n => n > 0))(5,6,7);
->((...numbers) => numbers.every(n => n > 0))(5,6,7) : boolean
->((...numbers) => numbers.every(n => n > 0)) : (...numbers: number[]) => boolean
->(...numbers) => numbers.every(n => n > 0) : (...numbers: number[]) => boolean
->numbers : number[]
->numbers.every(n => n > 0) : boolean
->numbers.every : (callbackfn: (value: number, index: number, array: number[]) => boolean, thisArg?: any) => boolean
->numbers : number[]
->every : (callbackfn: (value: number, index: number, array: number[]) => boolean, thisArg?: any) => boolean
->n => n > 0 : (n: number) => boolean
->n : number
->n > 0 : boolean
->n : number
->0 : 0
->5 : 5
->6 : 6
->7 : 7
-
-((...mixed) => mixed.every(n => !!n))(5,'oops','oh no');
->((...mixed) => mixed.every(n => !!n))(5,'oops','oh no') : boolean
->((...mixed) => mixed.every(n => !!n)) : (...mixed: (string | number)[]) => boolean
->(...mixed) => mixed.every(n => !!n) : (...mixed: (string | number)[]) => boolean
->mixed : (string | number)[]
->mixed.every(n => !!n) : boolean
->mixed.every : (callbackfn: (value: string | number, index: number, array: (string | number)[]) => boolean, thisArg?: any) => boolean
->mixed : (string | number)[]
->every : (callbackfn: (value: string | number, index: number, array: (string | number)[]) => boolean, thisArg?: any) => boolean
->n => !!n : (n: string | number) => boolean
->n : string | number
->!!n : boolean
->!n : boolean
->n : string | number
->5 : 5
->'oops' : "oops"
->'oh no' : "oh no"
-
-((...noNumbers) => noNumbers.some(n => n > 0))();
->((...noNumbers) => noNumbers.some(n => n > 0))() : boolean
->((...noNumbers) => noNumbers.some(n => n > 0)) : (...noNumbers: any[]) => boolean
->(...noNumbers) => noNumbers.some(n => n > 0) : (...noNumbers: any[]) => boolean
->noNumbers : any[]
->noNumbers.some(n => n > 0) : boolean
->noNumbers.some : (callbackfn: (value: any, index: number, array: any[]) => boolean, thisArg?: any) => boolean
->noNumbers : any[]
->some : (callbackfn: (value: any, index: number, array: any[]) => boolean, thisArg?: any) => boolean
->n => n > 0 : (n: any) => boolean
->n : any
->n > 0 : boolean
->n : any
->0 : 0
-
-((first, ...rest) => first ? [] : rest.map(n => n > 0))(8,9,10);
->((first, ...rest) => first ? [] : rest.map(n => n > 0))(8,9,10) : boolean[]
->((first, ...rest) => first ? [] : rest.map(n => n > 0)) : (first: number, ...rest: number[]) => boolean[]
->(first, ...rest) => first ? [] : rest.map(n => n > 0) : (first: number, ...rest: number[]) => boolean[]
->first : number
->rest : number[]
->first ? [] : rest.map(n => n > 0) : boolean[]
->first : number
->[] : undefined[]
->rest.map(n => n > 0) : boolean[]
->rest.map : <U>(callbackfn: (value: number, index: number, array: number[]) => U, thisArg?: any) => U[]
->rest : number[]
->map : <U>(callbackfn: (value: number, index: number, array: number[]) => U, thisArg?: any) => U[]
->n => n > 0 : (n: number) => boolean
->n : number
->n > 0 : boolean
->n : number
->0 : 0
->8 : 8
->9 : 9
->10 : 10
-
-// destructuring parameters (with defaults too!)
-(({ q }) => q)({ q : 13 });
->(({ q }) => q)({ q : 13 }) : number
->(({ q }) => q) : ({q}: { q: number; }) => number
->({ q }) => q : ({q}: { q: number; }) => number
->q : number
->q : number
->{ q : 13 } : { q: number; }
->q : number
->13 : 13
-
-(({ p = 14 }) => p)({ p : 15 });
->(({ p = 14 }) => p)({ p : 15 }) : number
->(({ p = 14 }) => p) : ({p}: { p: number; }) => number
->({ p = 14 }) => p : ({p}: { p: number; }) => number
->p : number
->14 : 14
->p : number
->{ p : 15 } : { p: number; }
->p : number
->15 : 15
-
-(({ r = 17 } = { r: 18 }) => r)({r : 19});
->(({ r = 17 } = { r: 18 }) => r)({r : 19}) : number
->(({ r = 17 } = { r: 18 }) => r) : ({r}?: { r: number; }) => number
->({ r = 17 } = { r: 18 }) => r : ({r}?: { r: number; }) => number
->r : number
->17 : 17
->{ r: 18 } : { r: number; }
->r : number
->18 : 18
->r : number
->{r : 19} : { r: number; }
->r : number
->19 : 19
-
-(({ u = 22 } = { u: 23 }) => u)();
->(({ u = 22 } = { u: 23 }) => u)() : number
->(({ u = 22 } = { u: 23 }) => u) : ({u}?: { u?: number; }) => number
->({ u = 22 } = { u: 23 }) => u : ({u}?: { u?: number; }) => number
->u : number
->22 : 22
->{ u: 23 } : { u?: number; }
->u : number
->23 : 23
->u : number
-
-// contextually typed parameters.
-let twelve = (f => f(12))(i => i);
->twelve : any
->(f => f(12))(i => i) : any
->(f => f(12)) : (f: (i: any) => any) => any
->f => f(12) : (f: (i: any) => any) => any
->f : (i: any) => any
->f(12) : any
->f : (i: any) => any
->12 : 12
->i => i : (i: any) => any
->i : any
->i : any
-
-let eleven = (o => o.a(11))({ a: function(n) { return n; } });
->eleven : any
->(o => o.a(11))({ a: function(n) { return n; } }) : any
->(o => o.a(11)) : (o: { a: (n: any) => any; }) => any
->o => o.a(11) : (o: { a: (n: any) => any; }) => any
->o : { a: (n: any) => any; }
->o.a(11) : any
->o.a : (n: any) => any
->o : { a: (n: any) => any; }
->a : (n: any) => any
->11 : 11
->{ a: function(n) { return n; } } : { a: (n: any) => any; }
->a : (n: any) => any
->function(n) { return n; } : (n: any) => any
->n : any
->n : any
-
+=== tests/cases/conformance/expressions/functions/contextuallyTypedIife.ts ===
+// arrow
+(jake => { })("build");
+>(jake => { })("build") : void
+>(jake => { }) : (jake: string) => void
+>jake => { } : (jake: string) => void
+>jake : string
+>"build" : "build"
+
+// function expression
+(function (cats) { })("lol");
+>(function (cats) { })("lol") : void
+>(function (cats) { }) : (cats: string) => void
+>function (cats) { } : (cats: string) => void
+>cats : string
+>"lol" : "lol"
+
+// Lots of Irritating Superfluous Parentheses
+(function (x) { } ("!"));
+>(function (x) { } ("!")) : void
+>function (x) { } ("!") : void
+>function (x) { } : (x: string) => void
+>x : string
+>"!" : "!"
+
+((((function (y) { }))))("-");
+>((((function (y) { }))))("-") : void
+>((((function (y) { })))) : (y: string) => void
+>(((function (y) { }))) : (y: string) => void
+>((function (y) { })) : (y: string) => void
+>(function (y) { }) : (y: string) => void
+>function (y) { } : (y: string) => void
+>y : string
+>"-" : "-"
+
+// multiple arguments
+((a, b, c) => { })("foo", 101, false);
+>((a, b, c) => { })("foo", 101, false) : void
+>((a, b, c) => { }) : (a: string, b: number, c: boolean) => void
+>(a, b, c) => { } : (a: string, b: number, c: boolean) => void
+>a : string
+>b : number
+>c : boolean
+>"foo" : "foo"
+>101 : 101
+>false : false
+
+// default parameters
+((m = 10) => m + 1)(12);
+>((m = 10) => m + 1)(12) : number
+>((m = 10) => m + 1) : (m?: number) => number
+>(m = 10) => m + 1 : (m?: number) => number
+>m : number
+>10 : 10
+>m + 1 : number
+>m : number
+>1 : 1
+>12 : 12
+
+((n = 10) => n + 1)();
+>((n = 10) => n + 1)() : number
+>((n = 10) => n + 1) : (n?: number) => number
+>(n = 10) => n + 1 : (n?: number) => number
+>n : number
+>10 : 10
+>n + 1 : number
+>n : number
+>1 : 1
+
+// optional parameters
+((j?) => j + 1)(12);
+>((j?) => j + 1)(12) : number
+>((j?) => j + 1) : (j?: number) => number
+>(j?) => j + 1 : (j?: number) => number
+>j : number
+>j + 1 : number
+>j : number
+>1 : 1
+>12 : 12
+
+((k?) => k + 1)();
+>((k?) => k + 1)() : any
+>((k?) => k + 1) : (k?: any) => any
+>(k?) => k + 1 : (k?: any) => any
+>k : any
+>k + 1 : any
+>k : any
+>1 : 1
+
+((l, o?) => l + o)(12); // o should be any
+>((l, o?) => l + o)(12) : any
+>((l, o?) => l + o) : (l: number, o?: any) => any
+>(l, o?) => l + o : (l: number, o?: any) => any
+>l : number
+>o : any
+>l + o : any
+>l : number
+>o : any
+>12 : 12
+
+// rest parameters
+((...numbers) => numbers.every(n => n > 0))(5,6,7);
+>((...numbers) => numbers.every(n => n > 0))(5,6,7) : boolean
+>((...numbers) => numbers.every(n => n > 0)) : (...numbers: number[]) => boolean
+>(...numbers) => numbers.every(n => n > 0) : (...numbers: number[]) => boolean
+>numbers : number[]
+>numbers.every(n => n > 0) : boolean
+>numbers.every : (callbackfn: (value: number, index: number, array: number[]) => boolean, thisArg?: any) => boolean
+>numbers : number[]
+>every : (callbackfn: (value: number, index: number, array: number[]) => boolean, thisArg?: any) => boolean
+>n => n > 0 : (n: number) => boolean
+>n : number
+>n > 0 : boolean
+>n : number
+>0 : 0
+>5 : 5
+>6 : 6
+>7 : 7
+
+((...mixed) => mixed.every(n => !!n))(5,'oops','oh no');
+>((...mixed) => mixed.every(n => !!n))(5,'oops','oh no') : boolean
+>((...mixed) => mixed.every(n => !!n)) : (...mixed: (string | number)[]) => boolean
+>(...mixed) => mixed.every(n => !!n) : (...mixed: (string | number)[]) => boolean
+>mixed : (string | number)[]
+>mixed.every(n => !!n) : boolean
+>mixed.every : (callbackfn: (value: string | number, index: number, array: (string | number)[]) => boolean, thisArg?: any) => boolean
+>mixed : (string | number)[]
+>every : (callbackfn: (value: string | number, index: number, array: (string | number)[]) => boolean, thisArg?: any) => boolean
+>n => !!n : (n: string | number) => boolean
+>n : string | number
+>!!n : boolean
+>!n : boolean
+>n : string | number
+>5 : 5
+>'oops' : "oops"
+>'oh no' : "oh no"
+
+((...noNumbers) => noNumbers.some(n => n > 0))();
+>((...noNumbers) => noNumbers.some(n => n > 0))() : boolean
+>((...noNumbers) => noNumbers.some(n => n > 0)) : (...noNumbers: any[]) => boolean
+>(...noNumbers) => noNumbers.some(n => n > 0) : (...noNumbers: any[]) => boolean
+>noNumbers : any[]
+>noNumbers.some(n => n > 0) : boolean
+>noNumbers.some : (callbackfn: (value: any, index: number, array: any[]) => boolean, thisArg?: any) => boolean
+>noNumbers : any[]
+>some : (callbackfn: (value: any, index: number, array: any[]) => boolean, thisArg?: any) => boolean
+>n => n > 0 : (n: any) => boolean
+>n : any
+>n > 0 : boolean
+>n : any
+>0 : 0
+
+((first, ...rest) => first ? [] : rest.map(n => n > 0))(8,9,10);
+>((first, ...rest) => first ? [] : rest.map(n => n > 0))(8,9,10) : boolean[]
+>((first, ...rest) => first ? [] : rest.map(n => n > 0)) : (first: number, ...rest: number[]) => boolean[]
+>(first, ...rest) => first ? [] : rest.map(n => n > 0) : (first: number, ...rest: number[]) => boolean[]
+>first : number
+>rest : number[]
+>first ? [] : rest.map(n => n > 0) : boolean[]
+>first : number
+>[] : undefined[]
+>rest.map(n => n > 0) : boolean[]
+>rest.map : <U>(callbackfn: (value: number, index: number, array: number[]) => U, thisArg?: any) => U[]
+>rest : number[]
+>map : <U>(callbackfn: (value: number, index: number, array: number[]) => U, thisArg?: any) => U[]
+>n => n > 0 : (n: number) => boolean
+>n : number
+>n > 0 : boolean
+>n : number
+>0 : 0
+>8 : 8
+>9 : 9
+>10 : 10
+
+// destructuring parameters (with defaults too!)
+(({ q }) => q)({ q : 13 });
+>(({ q }) => q)({ q : 13 }) : number
+>(({ q }) => q) : ({q}: { q: number; }) => number
+>({ q }) => q : ({q}: { q: number; }) => number
+>q : number
+>q : number
+>{ q : 13 } : { q: number; }
+>q : number
+>13 : 13
+
+(({ p = 14 }) => p)({ p : 15 });
+>(({ p = 14 }) => p)({ p : 15 }) : number
+>(({ p = 14 }) => p) : ({p}: { p: number; }) => number
+>({ p = 14 }) => p : ({p}: { p: number; }) => number
+>p : number
+>14 : 14
+>p : number
+>{ p : 15 } : { p: number; }
+>p : number
+>15 : 15
+
+(({ r = 17 } = { r: 18 }) => r)({r : 19});
+>(({ r = 17 } = { r: 18 }) => r)({r : 19}) : number
+>(({ r = 17 } = { r: 18 }) => r) : ({r}?: { r: number; }) => number
+>({ r = 17 } = { r: 18 }) => r : ({r}?: { r: number; }) => number
+>r : number
+>17 : 17
+>{ r: 18 } : { r: number; }
+>r : number
+>18 : 18
+>r : number
+>{r : 19} : { r: number; }
+>r : number
+>19 : 19
+
+(({ u = 22 } = { u: 23 }) => u)();
+>(({ u = 22 } = { u: 23 }) => u)() : number
+>(({ u = 22 } = { u: 23 }) => u) : ({u}?: { u?: number; }) => number
+>({ u = 22 } = { u: 23 }) => u : ({u}?: { u?: number; }) => number
+>u : number
+>22 : 22
+>{ u: 23 } : { u?: number; }
+>u : number
+>23 : 23
+>u : number
+
+// contextually typed parameters.
+let twelve = (f => f(12))(i => i);
+>twelve : any
+>(f => f(12))(i => i) : any
+>(f => f(12)) : (f: (i: any) => any) => any
+>f => f(12) : (f: (i: any) => any) => any
+>f : (i: any) => any
+>f(12) : any
+>f : (i: any) => any
+>12 : 12
+>i => i : (i: any) => any
+>i : any
+>i : any
+
+let eleven = (o => o.a(11))({ a: function(n) { return n; } });
+>eleven : any
+>(o => o.a(11))({ a: function(n) { return n; } }) : any
+>(o => o.a(11)) : (o: { a: (n: any) => any; }) => any
+>o => o.a(11) : (o: { a: (n: any) => any; }) => any
+>o : { a: (n: any) => any; }
+>o.a(11) : any
+>o.a : (n: any) => any
+>o : { a: (n: any) => any; }
+>a : (n: any) => any
+>11 : 11
+>{ a: function(n) { return n; } } : { a: (n: any) => any; }
+>a : (n: any) => any
+>function(n) { return n; } : (n: any) => any
+>n : any
+>n : any
+
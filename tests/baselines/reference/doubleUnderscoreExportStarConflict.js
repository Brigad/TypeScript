--- conflicted
+++ resolved
@@ -1,45 +1,40 @@
-//// [tests/cases/compiler/doubleUnderscoreExportStarConflict.ts] ////
-
-//// [index.tsx]
+//// [tests/cases/compiler/doubleUnderscoreExportStarConflict.ts] ////
+
+//// [index.tsx]
 export * from "./b";
 export * from "./c";
-
-//// [b.ts]
+
+//// [b.ts]
 export function __foo(): number | void {}
-
-//// [c.ts]
+
+//// [c.ts]
 export function __foo(): string | void {}
-
-
-//// [b.js]
-"use strict";
-exports.__esModule = true;
-exports.__foo = void 0;
-function __foo() { }
-exports.__foo = __foo;
-//// [c.js]
-"use strict";
-exports.__esModule = true;
-exports.__foo = void 0;
-function __foo() { }
-exports.__foo = __foo;
-//// [index.js]
-"use strict";
-var __createBinding = (this && this.__createBinding) || (Object.create ? (function(o, m, k, k2) {
-    if (k2 === undefined) k2 = k;
-    Object.defineProperty(o, k2, { enumerable: true, get: function() { return m[k]; } });
-}) : (function(o, m, k, k2) {
-    if (k2 === undefined) k2 = k;
-    o[k2] = m[k];
-}));
-var __exportStar = (this && this.__exportStar) || function(m, exports) {
-<<<<<<< HEAD
-    for (var p in m) if (!Object.prototype.hasOwnProperty.call(exports, p)) __createBinding(exports, m, p);
-}
-=======
-    for (var p in m) if (p !== "default" && !exports.hasOwnProperty(p)) __createBinding(exports, m, p);
-};
->>>>>>> b397d1fd
-exports.__esModule = true;
-__exportStar(require("./b"), exports);
-__exportStar(require("./c"), exports);
+
+
+//// [b.js]
+"use strict";
+exports.__esModule = true;
+exports.__foo = void 0;
+function __foo() { }
+exports.__foo = __foo;
+//// [c.js]
+"use strict";
+exports.__esModule = true;
+exports.__foo = void 0;
+function __foo() { }
+exports.__foo = __foo;
+//// [index.js]
+"use strict";
+var __createBinding = (this && this.__createBinding) || (Object.create ? (function(o, m, k, k2) {
+    if (k2 === undefined) k2 = k;
+    Object.defineProperty(o, k2, { enumerable: true, get: function() { return m[k]; } });
+}) : (function(o, m, k, k2) {
+    if (k2 === undefined) k2 = k;
+    o[k2] = m[k];
+}));
+var __exportStar = (this && this.__exportStar) || function(m, exports) {
+    for (var p in m) if (p !== "default" && !Object.prototype.hasOwnProperty.call(exports, p)) __createBinding(exports, m, p);
+};
+exports.__esModule = true;
+__exportStar(require("./b"), exports);
+__exportStar(require("./c"), exports);
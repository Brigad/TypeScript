=== tests/cases/conformance/async/es6/asyncMethodWithSuper_es6.ts ===
class A {
>A : A

    x() {
>x : () => void
    }
    y() {
>y : () => void
    }
}

class B extends A {
>B : B
>A : A

    // async method with only call/get on 'super' does not require a binding
    async simple() {
>simple : () => Promise<void>

        // call with property access
        super.x();
>super.x() : void
>super.x : () => void
>super : A
>x : () => void

        // call additional property.
        super.y();
>super.y() : void
>super.y : () => void
>super : A
>y : () => void

        // call with element access
        super["x"]();
>super["x"]() : void
>super["x"] : () => void
>super : A
>"x" : "x"

        // property access (read)
        const a = super.x;
>a : () => void
>super.x : () => void
>super : A
>x : () => void

        // element access (read)
        const b = super["x"];
>b : () => void
>super["x"] : () => void
>super : A
>"x" : "x"
    }

    // async method with assignment/destructuring on 'super' requires a binding
    async advanced() {
>advanced : () => Promise<void>

        const f = () => {};
>f : () => void
>() => {} : () => void

        // call with property access
        super.x();
>super.x() : void
>super.x : () => void
>super : A
>x : () => void

        // call with element access
        super["x"]();
>super["x"]() : void
>super["x"] : () => void
>super : A
>"x" : "x"

        // property access (read)
        const a = super.x;
>a : () => void
>super.x : () => void
>super : A
>x : () => void

        // element access (read)
        const b = super["x"];
>b : () => void
>super["x"] : () => void
>super : A
>"x" : "x"

        // property access (assign)
        super.x = f;
>super.x = f : () => void
>super.x : () => void
>super : A
>x : () => void
>f : () => void

        // element access (assign)
        super["x"] = f;
>super["x"] = f : () => void
>super["x"] : () => void
>super : A
>"x" : "x"
>f : () => void

        // destructuring assign with property access
        ({ f: super.x } = { f });
>({ f: super.x } = { f }) : { f: () => void; }
>{ f: super.x } = { f } : { f: () => void; }
>{ f: super.x } : { f: () => void; }
>f : () => void
>super.x : () => void
>super : A
>x : () => void
>{ f } : { f: () => void; }
>f : () => void

        // destructuring assign with element access
        ({ f: super["x"] } = { f });
>({ f: super["x"] } = { f }) : { f: () => void; }
>{ f: super["x"] } = { f } : { f: () => void; }
>{ f: super["x"] } : { f: () => void; }
>f : () => void
>super["x"] : () => void
>super : A
>"x" : "x"
>{ f } : { f: () => void; }
>f : () => void

        // property access in arrow
        (() => super.x());
>(() => super.x()) : () => void
>() => super.x() : () => void
>super.x() : void
>super.x : () => void
>super : A
>x : () => void

        // element access in arrow
        (() => super["x"]());
>(() => super["x"]()) : () => void
>() => super["x"]() : () => void
>super["x"]() : void
>super["x"] : () => void
>super : A
>"x" : "x"

        // property access in async arrow
        (async () => super.x());
>(async () => super.x()) : () => Promise<void>
>async () => super.x() : () => Promise<void>
>super.x() : void
>super.x : () => void
>super : A
>x : () => void

        // element access in async arrow
        (async () => super["x"]());
>(async () => super["x"]()) : () => Promise<void>
>async () => super["x"]() : () => Promise<void>
>super["x"]() : void
>super["x"] : () => void
>super : A
>"x" : "x"
    }

    async property_access_only_read_only() {
>property_access_only_read_only : () => Promise<void>

        // call with property access
        super.x();
>super.x() : void
>super.x : () => void
>super : A
>x : () => void

        // property access (read)
        const a = super.x;
>a : () => void
>super.x : () => void
>super : A
>x : () => void

        // property access in arrow
        (() => super.x());
>(() => super.x()) : () => void
>() => super.x() : () => void
>super.x() : void
>super.x : () => void
>super : A
>x : () => void

        // property access in async arrow
        (async () => super.x());
>(async () => super.x()) : () => Promise<void>
>async () => super.x() : () => Promise<void>
>super.x() : void
>super.x : () => void
>super : A
>x : () => void
    }

    async property_access_only_write_only() {
>property_access_only_write_only : () => Promise<void>

        const f = () => {};
>f : () => void
>() => {} : () => void

        // property access (assign)
        super.x = f;
>super.x = f : () => void
>super.x : () => void
>super : A
>x : () => void
>f : () => void

        // destructuring assign with property access
        ({ f: super.x } = { f });
>({ f: super.x } = { f }) : { f: () => void; }
>{ f: super.x } = { f } : { f: () => void; }
>{ f: super.x } : { f: () => void; }
>f : () => void
>super.x : () => void
>super : A
>x : () => void
>{ f } : { f: () => void; }
>f : () => void

        // property access (assign) in arrow
        (() => super.x = f);
>(() => super.x = f) : () => () => void
>() => super.x = f : () => () => void
>super.x = f : () => void
>super.x : () => void
>super : A
>x : () => void
>f : () => void

        // property access (assign) in async arrow
        (async () => super.x = f);
>(async () => super.x = f) : () => Promise<() => void>
>async () => super.x = f : () => Promise<() => void>
>super.x = f : () => void
>super.x : () => void
>super : A
>x : () => void
>f : () => void
    }

    async element_access_only_read_only() {
>element_access_only_read_only : () => Promise<void>

        // call with element access
        super["x"]();
>super["x"]() : void
>super["x"] : () => void
>super : A
>"x" : "x"

        // element access (read)
        const a = super["x"];
>a : () => void
>super["x"] : () => void
>super : A
>"x" : "x"

        // element access in arrow
        (() => super["x"]());
>(() => super["x"]()) : () => void
>() => super["x"]() : () => void
>super["x"]() : void
>super["x"] : () => void
>super : A
>"x" : "x"

        // element access in async arrow
        (async () => super["x"]());
>(async () => super["x"]()) : () => Promise<void>
>async () => super["x"]() : () => Promise<void>
>super["x"]() : void
>super["x"] : () => void
>super : A
>"x" : "x"
    }

    async element_access_only_write_only() {
>element_access_only_write_only : () => Promise<void>

        const f = () => {};
>f : () => void
>() => {} : () => void

        // element access (assign)
        super["x"] = f;
>super["x"] = f : () => void
>super["x"] : () => void
>super : A
>"x" : "x"
>f : () => void

        // destructuring assign with element access
        ({ f: super["x"] } = { f });
>({ f: super["x"] } = { f }) : { f: () => void; }
>{ f: super["x"] } = { f } : { f: () => void; }
>{ f: super["x"] } : { f: () => void; }
>f : () => void
>super["x"] : () => void
>super : A
>"x" : "x"
>{ f } : { f: () => void; }
>f : () => void

        // element access (assign) in arrow
        (() => super["x"] = f);
>(() => super["x"] = f) : () => () => void
>() => super["x"] = f : () => () => void
>super["x"] = f : () => void
>super["x"] : () => void
>super : A
>"x" : "x"
>f : () => void

        // element access (assign) in async arrow
        (async () => super["x"] = f);
>(async () => super["x"] = f) : () => Promise<() => void>
>async () => super["x"] = f : () => Promise<() => void>
>super["x"] = f : () => void
>super["x"] : () => void
>super : A
>"x" : "x"
>f : () => void
<<<<<<< HEAD
=======
    }

    async * property_access_only_read_only_in_generator() {
>property_access_only_read_only_in_generator : () => AsyncIterableIterator<any>

        // call with property access
        super.x();
>super.x() : void
>super.x : () => void
>super : A
>x : () => void

        // property access (read)
        const a = super.x;
>a : () => void
>super.x : () => void
>super : A
>x : () => void

        // property access in arrow
        (() => super.x());
>(() => super.x()) : () => void
>() => super.x() : () => void
>super.x() : void
>super.x : () => void
>super : A
>x : () => void

        // property access in async arrow
        (async () => super.x());
>(async () => super.x()) : () => Promise<void>
>async () => super.x() : () => Promise<void>
>super.x() : void
>super.x : () => void
>super : A
>x : () => void
    }

    async * property_access_only_write_only_in_generator() {
>property_access_only_write_only_in_generator : () => AsyncIterableIterator<any>

        const f = () => {};
>f : () => void
>() => {} : () => void

        // property access (assign)
        super.x = f;
>super.x = f : () => void
>super.x : () => void
>super : A
>x : () => void
>f : () => void

        // destructuring assign with property access
        ({ f: super.x } = { f });
>({ f: super.x } = { f }) : { f: () => void; }
>{ f: super.x } = { f } : { f: () => void; }
>{ f: super.x } : { f: () => void; }
>f : () => void
>super.x : () => void
>super : A
>x : () => void
>{ f } : { f: () => void; }
>f : () => void

        // property access (assign) in arrow
        (() => super.x = f);
>(() => super.x = f) : () => () => void
>() => super.x = f : () => () => void
>super.x = f : () => void
>super.x : () => void
>super : A
>x : () => void
>f : () => void

        // property access (assign) in async arrow
        (async () => super.x = f);
>(async () => super.x = f) : () => Promise<() => void>
>async () => super.x = f : () => Promise<() => void>
>super.x = f : () => void
>super.x : () => void
>super : A
>x : () => void
>f : () => void
    }

    async * element_access_only_read_only_in_generator() {
>element_access_only_read_only_in_generator : () => AsyncIterableIterator<any>

        // call with element access
        super["x"]();
>super["x"]() : void
>super["x"] : () => void
>super : A
>"x" : "x"

        // element access (read)
        const a = super["x"];
>a : () => void
>super["x"] : () => void
>super : A
>"x" : "x"

        // element access in arrow
        (() => super["x"]());
>(() => super["x"]()) : () => void
>() => super["x"]() : () => void
>super["x"]() : void
>super["x"] : () => void
>super : A
>"x" : "x"

        // element access in async arrow
        (async () => super["x"]());
>(async () => super["x"]()) : () => Promise<void>
>async () => super["x"]() : () => Promise<void>
>super["x"]() : void
>super["x"] : () => void
>super : A
>"x" : "x"
    }

    async * element_access_only_write_only_in_generator() {
>element_access_only_write_only_in_generator : () => AsyncIterableIterator<any>

        const f = () => {};
>f : () => void
>() => {} : () => void

        // element access (assign)
        super["x"] = f;
>super["x"] = f : () => void
>super["x"] : () => void
>super : A
>"x" : "x"
>f : () => void

        // destructuring assign with element access
        ({ f: super["x"] } = { f });
>({ f: super["x"] } = { f }) : { f: () => void; }
>{ f: super["x"] } = { f } : { f: () => void; }
>{ f: super["x"] } : { f: () => void; }
>f : () => void
>super["x"] : () => void
>super : A
>"x" : "x"
>{ f } : { f: () => void; }
>f : () => void

        // element access (assign) in arrow
        (() => super["x"] = f);
>(() => super["x"] = f) : () => () => void
>() => super["x"] = f : () => () => void
>super["x"] = f : () => void
>super["x"] : () => void
>super : A
>"x" : "x"
>f : () => void

        // element access (assign) in async arrow
        (async () => super["x"] = f);
>(async () => super["x"] = f) : () => Promise<() => void>
>async () => super["x"] = f : () => Promise<() => void>
>super["x"] = f : () => void
>super["x"] : () => void
>super : A
>"x" : "x"
>f : () => void
>>>>>>> b7881a26
    }
}

<|MERGE_RESOLUTION|>--- conflicted
+++ resolved
@@ -1,509 +1,506 @@
-=== tests/cases/conformance/async/es6/asyncMethodWithSuper_es6.ts ===
-class A {
->A : A
-
-    x() {
->x : () => void
-    }
-    y() {
->y : () => void
-    }
-}
-
-class B extends A {
->B : B
->A : A
-
-    // async method with only call/get on 'super' does not require a binding
-    async simple() {
->simple : () => Promise<void>
-
-        // call with property access
-        super.x();
->super.x() : void
->super.x : () => void
->super : A
->x : () => void
-
-        // call additional property.
-        super.y();
->super.y() : void
->super.y : () => void
->super : A
->y : () => void
-
-        // call with element access
-        super["x"]();
->super["x"]() : void
->super["x"] : () => void
->super : A
->"x" : "x"
-
-        // property access (read)
-        const a = super.x;
->a : () => void
->super.x : () => void
->super : A
->x : () => void
-
-        // element access (read)
-        const b = super["x"];
->b : () => void
->super["x"] : () => void
->super : A
->"x" : "x"
-    }
-
-    // async method with assignment/destructuring on 'super' requires a binding
-    async advanced() {
->advanced : () => Promise<void>
-
-        const f = () => {};
->f : () => void
->() => {} : () => void
-
-        // call with property access
-        super.x();
->super.x() : void
->super.x : () => void
->super : A
->x : () => void
-
-        // call with element access
-        super["x"]();
->super["x"]() : void
->super["x"] : () => void
->super : A
->"x" : "x"
-
-        // property access (read)
-        const a = super.x;
->a : () => void
->super.x : () => void
->super : A
->x : () => void
-
-        // element access (read)
-        const b = super["x"];
->b : () => void
->super["x"] : () => void
->super : A
->"x" : "x"
-
-        // property access (assign)
-        super.x = f;
->super.x = f : () => void
->super.x : () => void
->super : A
->x : () => void
->f : () => void
-
-        // element access (assign)
-        super["x"] = f;
->super["x"] = f : () => void
->super["x"] : () => void
->super : A
->"x" : "x"
->f : () => void
-
-        // destructuring assign with property access
-        ({ f: super.x } = { f });
->({ f: super.x } = { f }) : { f: () => void; }
->{ f: super.x } = { f } : { f: () => void; }
->{ f: super.x } : { f: () => void; }
->f : () => void
->super.x : () => void
->super : A
->x : () => void
->{ f } : { f: () => void; }
->f : () => void
-
-        // destructuring assign with element access
-        ({ f: super["x"] } = { f });
->({ f: super["x"] } = { f }) : { f: () => void; }
->{ f: super["x"] } = { f } : { f: () => void; }
->{ f: super["x"] } : { f: () => void; }
->f : () => void
->super["x"] : () => void
->super : A
->"x" : "x"
->{ f } : { f: () => void; }
->f : () => void
-
-        // property access in arrow
-        (() => super.x());
->(() => super.x()) : () => void
->() => super.x() : () => void
->super.x() : void
->super.x : () => void
->super : A
->x : () => void
-
-        // element access in arrow
-        (() => super["x"]());
->(() => super["x"]()) : () => void
->() => super["x"]() : () => void
->super["x"]() : void
->super["x"] : () => void
->super : A
->"x" : "x"
-
-        // property access in async arrow
-        (async () => super.x());
->(async () => super.x()) : () => Promise<void>
->async () => super.x() : () => Promise<void>
->super.x() : void
->super.x : () => void
->super : A
->x : () => void
-
-        // element access in async arrow
-        (async () => super["x"]());
->(async () => super["x"]()) : () => Promise<void>
->async () => super["x"]() : () => Promise<void>
->super["x"]() : void
->super["x"] : () => void
->super : A
->"x" : "x"
-    }
-
-    async property_access_only_read_only() {
->property_access_only_read_only : () => Promise<void>
-
-        // call with property access
-        super.x();
->super.x() : void
->super.x : () => void
->super : A
->x : () => void
-
-        // property access (read)
-        const a = super.x;
->a : () => void
->super.x : () => void
->super : A
->x : () => void
-
-        // property access in arrow
-        (() => super.x());
->(() => super.x()) : () => void
->() => super.x() : () => void
->super.x() : void
->super.x : () => void
->super : A
->x : () => void
-
-        // property access in async arrow
-        (async () => super.x());
->(async () => super.x()) : () => Promise<void>
->async () => super.x() : () => Promise<void>
->super.x() : void
->super.x : () => void
->super : A
->x : () => void
-    }
-
-    async property_access_only_write_only() {
->property_access_only_write_only : () => Promise<void>
-
-        const f = () => {};
->f : () => void
->() => {} : () => void
-
-        // property access (assign)
-        super.x = f;
->super.x = f : () => void
->super.x : () => void
->super : A
->x : () => void
->f : () => void
-
-        // destructuring assign with property access
-        ({ f: super.x } = { f });
->({ f: super.x } = { f }) : { f: () => void; }
->{ f: super.x } = { f } : { f: () => void; }
->{ f: super.x } : { f: () => void; }
->f : () => void
->super.x : () => void
->super : A
->x : () => void
->{ f } : { f: () => void; }
->f : () => void
-
-        // property access (assign) in arrow
-        (() => super.x = f);
->(() => super.x = f) : () => () => void
->() => super.x = f : () => () => void
->super.x = f : () => void
->super.x : () => void
->super : A
->x : () => void
->f : () => void
-
-        // property access (assign) in async arrow
-        (async () => super.x = f);
->(async () => super.x = f) : () => Promise<() => void>
->async () => super.x = f : () => Promise<() => void>
->super.x = f : () => void
->super.x : () => void
->super : A
->x : () => void
->f : () => void
-    }
-
-    async element_access_only_read_only() {
->element_access_only_read_only : () => Promise<void>
-
-        // call with element access
-        super["x"]();
->super["x"]() : void
->super["x"] : () => void
->super : A
->"x" : "x"
-
-        // element access (read)
-        const a = super["x"];
->a : () => void
->super["x"] : () => void
->super : A
->"x" : "x"
-
-        // element access in arrow
-        (() => super["x"]());
->(() => super["x"]()) : () => void
->() => super["x"]() : () => void
->super["x"]() : void
->super["x"] : () => void
->super : A
->"x" : "x"
-
-        // element access in async arrow
-        (async () => super["x"]());
->(async () => super["x"]()) : () => Promise<void>
->async () => super["x"]() : () => Promise<void>
->super["x"]() : void
->super["x"] : () => void
->super : A
->"x" : "x"
-    }
-
-    async element_access_only_write_only() {
->element_access_only_write_only : () => Promise<void>
-
-        const f = () => {};
->f : () => void
->() => {} : () => void
-
-        // element access (assign)
-        super["x"] = f;
->super["x"] = f : () => void
->super["x"] : () => void
->super : A
->"x" : "x"
->f : () => void
-
-        // destructuring assign with element access
-        ({ f: super["x"] } = { f });
->({ f: super["x"] } = { f }) : { f: () => void; }
->{ f: super["x"] } = { f } : { f: () => void; }
->{ f: super["x"] } : { f: () => void; }
->f : () => void
->super["x"] : () => void
->super : A
->"x" : "x"
->{ f } : { f: () => void; }
->f : () => void
-
-        // element access (assign) in arrow
-        (() => super["x"] = f);
->(() => super["x"] = f) : () => () => void
->() => super["x"] = f : () => () => void
->super["x"] = f : () => void
->super["x"] : () => void
->super : A
->"x" : "x"
->f : () => void
-
-        // element access (assign) in async arrow
-        (async () => super["x"] = f);
->(async () => super["x"] = f) : () => Promise<() => void>
->async () => super["x"] = f : () => Promise<() => void>
->super["x"] = f : () => void
->super["x"] : () => void
->super : A
->"x" : "x"
->f : () => void
-<<<<<<< HEAD
-=======
-    }
-
-    async * property_access_only_read_only_in_generator() {
->property_access_only_read_only_in_generator : () => AsyncIterableIterator<any>
-
-        // call with property access
-        super.x();
->super.x() : void
->super.x : () => void
->super : A
->x : () => void
-
-        // property access (read)
-        const a = super.x;
->a : () => void
->super.x : () => void
->super : A
->x : () => void
-
-        // property access in arrow
-        (() => super.x());
->(() => super.x()) : () => void
->() => super.x() : () => void
->super.x() : void
->super.x : () => void
->super : A
->x : () => void
-
-        // property access in async arrow
-        (async () => super.x());
->(async () => super.x()) : () => Promise<void>
->async () => super.x() : () => Promise<void>
->super.x() : void
->super.x : () => void
->super : A
->x : () => void
-    }
-
-    async * property_access_only_write_only_in_generator() {
->property_access_only_write_only_in_generator : () => AsyncIterableIterator<any>
-
-        const f = () => {};
->f : () => void
->() => {} : () => void
-
-        // property access (assign)
-        super.x = f;
->super.x = f : () => void
->super.x : () => void
->super : A
->x : () => void
->f : () => void
-
-        // destructuring assign with property access
-        ({ f: super.x } = { f });
->({ f: super.x } = { f }) : { f: () => void; }
->{ f: super.x } = { f } : { f: () => void; }
->{ f: super.x } : { f: () => void; }
->f : () => void
->super.x : () => void
->super : A
->x : () => void
->{ f } : { f: () => void; }
->f : () => void
-
-        // property access (assign) in arrow
-        (() => super.x = f);
->(() => super.x = f) : () => () => void
->() => super.x = f : () => () => void
->super.x = f : () => void
->super.x : () => void
->super : A
->x : () => void
->f : () => void
-
-        // property access (assign) in async arrow
-        (async () => super.x = f);
->(async () => super.x = f) : () => Promise<() => void>
->async () => super.x = f : () => Promise<() => void>
->super.x = f : () => void
->super.x : () => void
->super : A
->x : () => void
->f : () => void
-    }
-
-    async * element_access_only_read_only_in_generator() {
->element_access_only_read_only_in_generator : () => AsyncIterableIterator<any>
-
-        // call with element access
-        super["x"]();
->super["x"]() : void
->super["x"] : () => void
->super : A
->"x" : "x"
-
-        // element access (read)
-        const a = super["x"];
->a : () => void
->super["x"] : () => void
->super : A
->"x" : "x"
-
-        // element access in arrow
-        (() => super["x"]());
->(() => super["x"]()) : () => void
->() => super["x"]() : () => void
->super["x"]() : void
->super["x"] : () => void
->super : A
->"x" : "x"
-
-        // element access in async arrow
-        (async () => super["x"]());
->(async () => super["x"]()) : () => Promise<void>
->async () => super["x"]() : () => Promise<void>
->super["x"]() : void
->super["x"] : () => void
->super : A
->"x" : "x"
-    }
-
-    async * element_access_only_write_only_in_generator() {
->element_access_only_write_only_in_generator : () => AsyncIterableIterator<any>
-
-        const f = () => {};
->f : () => void
->() => {} : () => void
-
-        // element access (assign)
-        super["x"] = f;
->super["x"] = f : () => void
->super["x"] : () => void
->super : A
->"x" : "x"
->f : () => void
-
-        // destructuring assign with element access
-        ({ f: super["x"] } = { f });
->({ f: super["x"] } = { f }) : { f: () => void; }
->{ f: super["x"] } = { f } : { f: () => void; }
->{ f: super["x"] } : { f: () => void; }
->f : () => void
->super["x"] : () => void
->super : A
->"x" : "x"
->{ f } : { f: () => void; }
->f : () => void
-
-        // element access (assign) in arrow
-        (() => super["x"] = f);
->(() => super["x"] = f) : () => () => void
->() => super["x"] = f : () => () => void
->super["x"] = f : () => void
->super["x"] : () => void
->super : A
->"x" : "x"
->f : () => void
-
-        // element access (assign) in async arrow
-        (async () => super["x"] = f);
->(async () => super["x"] = f) : () => Promise<() => void>
->async () => super["x"] = f : () => Promise<() => void>
->super["x"] = f : () => void
->super["x"] : () => void
->super : A
->"x" : "x"
->f : () => void
->>>>>>> b7881a26
-    }
-}
-
+=== tests/cases/conformance/async/es6/asyncMethodWithSuper_es6.ts ===
+class A {
+>A : A
+
+    x() {
+>x : () => void
+    }
+    y() {
+>y : () => void
+    }
+}
+
+class B extends A {
+>B : B
+>A : A
+
+    // async method with only call/get on 'super' does not require a binding
+    async simple() {
+>simple : () => Promise<void>
+
+        // call with property access
+        super.x();
+>super.x() : void
+>super.x : () => void
+>super : A
+>x : () => void
+
+        // call additional property.
+        super.y();
+>super.y() : void
+>super.y : () => void
+>super : A
+>y : () => void
+
+        // call with element access
+        super["x"]();
+>super["x"]() : void
+>super["x"] : () => void
+>super : A
+>"x" : "x"
+
+        // property access (read)
+        const a = super.x;
+>a : () => void
+>super.x : () => void
+>super : A
+>x : () => void
+
+        // element access (read)
+        const b = super["x"];
+>b : () => void
+>super["x"] : () => void
+>super : A
+>"x" : "x"
+    }
+
+    // async method with assignment/destructuring on 'super' requires a binding
+    async advanced() {
+>advanced : () => Promise<void>
+
+        const f = () => {};
+>f : () => void
+>() => {} : () => void
+
+        // call with property access
+        super.x();
+>super.x() : void
+>super.x : () => void
+>super : A
+>x : () => void
+
+        // call with element access
+        super["x"]();
+>super["x"]() : void
+>super["x"] : () => void
+>super : A
+>"x" : "x"
+
+        // property access (read)
+        const a = super.x;
+>a : () => void
+>super.x : () => void
+>super : A
+>x : () => void
+
+        // element access (read)
+        const b = super["x"];
+>b : () => void
+>super["x"] : () => void
+>super : A
+>"x" : "x"
+
+        // property access (assign)
+        super.x = f;
+>super.x = f : () => void
+>super.x : () => void
+>super : A
+>x : () => void
+>f : () => void
+
+        // element access (assign)
+        super["x"] = f;
+>super["x"] = f : () => void
+>super["x"] : () => void
+>super : A
+>"x" : "x"
+>f : () => void
+
+        // destructuring assign with property access
+        ({ f: super.x } = { f });
+>({ f: super.x } = { f }) : { f: () => void; }
+>{ f: super.x } = { f } : { f: () => void; }
+>{ f: super.x } : { f: () => void; }
+>f : () => void
+>super.x : () => void
+>super : A
+>x : () => void
+>{ f } : { f: () => void; }
+>f : () => void
+
+        // destructuring assign with element access
+        ({ f: super["x"] } = { f });
+>({ f: super["x"] } = { f }) : { f: () => void; }
+>{ f: super["x"] } = { f } : { f: () => void; }
+>{ f: super["x"] } : { f: () => void; }
+>f : () => void
+>super["x"] : () => void
+>super : A
+>"x" : "x"
+>{ f } : { f: () => void; }
+>f : () => void
+
+        // property access in arrow
+        (() => super.x());
+>(() => super.x()) : () => void
+>() => super.x() : () => void
+>super.x() : void
+>super.x : () => void
+>super : A
+>x : () => void
+
+        // element access in arrow
+        (() => super["x"]());
+>(() => super["x"]()) : () => void
+>() => super["x"]() : () => void
+>super["x"]() : void
+>super["x"] : () => void
+>super : A
+>"x" : "x"
+
+        // property access in async arrow
+        (async () => super.x());
+>(async () => super.x()) : () => Promise<void>
+>async () => super.x() : () => Promise<void>
+>super.x() : void
+>super.x : () => void
+>super : A
+>x : () => void
+
+        // element access in async arrow
+        (async () => super["x"]());
+>(async () => super["x"]()) : () => Promise<void>
+>async () => super["x"]() : () => Promise<void>
+>super["x"]() : void
+>super["x"] : () => void
+>super : A
+>"x" : "x"
+    }
+
+    async property_access_only_read_only() {
+>property_access_only_read_only : () => Promise<void>
+
+        // call with property access
+        super.x();
+>super.x() : void
+>super.x : () => void
+>super : A
+>x : () => void
+
+        // property access (read)
+        const a = super.x;
+>a : () => void
+>super.x : () => void
+>super : A
+>x : () => void
+
+        // property access in arrow
+        (() => super.x());
+>(() => super.x()) : () => void
+>() => super.x() : () => void
+>super.x() : void
+>super.x : () => void
+>super : A
+>x : () => void
+
+        // property access in async arrow
+        (async () => super.x());
+>(async () => super.x()) : () => Promise<void>
+>async () => super.x() : () => Promise<void>
+>super.x() : void
+>super.x : () => void
+>super : A
+>x : () => void
+    }
+
+    async property_access_only_write_only() {
+>property_access_only_write_only : () => Promise<void>
+
+        const f = () => {};
+>f : () => void
+>() => {} : () => void
+
+        // property access (assign)
+        super.x = f;
+>super.x = f : () => void
+>super.x : () => void
+>super : A
+>x : () => void
+>f : () => void
+
+        // destructuring assign with property access
+        ({ f: super.x } = { f });
+>({ f: super.x } = { f }) : { f: () => void; }
+>{ f: super.x } = { f } : { f: () => void; }
+>{ f: super.x } : { f: () => void; }
+>f : () => void
+>super.x : () => void
+>super : A
+>x : () => void
+>{ f } : { f: () => void; }
+>f : () => void
+
+        // property access (assign) in arrow
+        (() => super.x = f);
+>(() => super.x = f) : () => () => void
+>() => super.x = f : () => () => void
+>super.x = f : () => void
+>super.x : () => void
+>super : A
+>x : () => void
+>f : () => void
+
+        // property access (assign) in async arrow
+        (async () => super.x = f);
+>(async () => super.x = f) : () => Promise<() => void>
+>async () => super.x = f : () => Promise<() => void>
+>super.x = f : () => void
+>super.x : () => void
+>super : A
+>x : () => void
+>f : () => void
+    }
+
+    async element_access_only_read_only() {
+>element_access_only_read_only : () => Promise<void>
+
+        // call with element access
+        super["x"]();
+>super["x"]() : void
+>super["x"] : () => void
+>super : A
+>"x" : "x"
+
+        // element access (read)
+        const a = super["x"];
+>a : () => void
+>super["x"] : () => void
+>super : A
+>"x" : "x"
+
+        // element access in arrow
+        (() => super["x"]());
+>(() => super["x"]()) : () => void
+>() => super["x"]() : () => void
+>super["x"]() : void
+>super["x"] : () => void
+>super : A
+>"x" : "x"
+
+        // element access in async arrow
+        (async () => super["x"]());
+>(async () => super["x"]()) : () => Promise<void>
+>async () => super["x"]() : () => Promise<void>
+>super["x"]() : void
+>super["x"] : () => void
+>super : A
+>"x" : "x"
+    }
+
+    async element_access_only_write_only() {
+>element_access_only_write_only : () => Promise<void>
+
+        const f = () => {};
+>f : () => void
+>() => {} : () => void
+
+        // element access (assign)
+        super["x"] = f;
+>super["x"] = f : () => void
+>super["x"] : () => void
+>super : A
+>"x" : "x"
+>f : () => void
+
+        // destructuring assign with element access
+        ({ f: super["x"] } = { f });
+>({ f: super["x"] } = { f }) : { f: () => void; }
+>{ f: super["x"] } = { f } : { f: () => void; }
+>{ f: super["x"] } : { f: () => void; }
+>f : () => void
+>super["x"] : () => void
+>super : A
+>"x" : "x"
+>{ f } : { f: () => void; }
+>f : () => void
+
+        // element access (assign) in arrow
+        (() => super["x"] = f);
+>(() => super["x"] = f) : () => () => void
+>() => super["x"] = f : () => () => void
+>super["x"] = f : () => void
+>super["x"] : () => void
+>super : A
+>"x" : "x"
+>f : () => void
+
+        // element access (assign) in async arrow
+        (async () => super["x"] = f);
+>(async () => super["x"] = f) : () => Promise<() => void>
+>async () => super["x"] = f : () => Promise<() => void>
+>super["x"] = f : () => void
+>super["x"] : () => void
+>super : A
+>"x" : "x"
+>f : () => void
+    }
+
+    async * property_access_only_read_only_in_generator() {
+>property_access_only_read_only_in_generator : () => AsyncIterableIterator<any>
+
+        // call with property access
+        super.x();
+>super.x() : void
+>super.x : () => void
+>super : A
+>x : () => void
+
+        // property access (read)
+        const a = super.x;
+>a : () => void
+>super.x : () => void
+>super : A
+>x : () => void
+
+        // property access in arrow
+        (() => super.x());
+>(() => super.x()) : () => void
+>() => super.x() : () => void
+>super.x() : void
+>super.x : () => void
+>super : A
+>x : () => void
+
+        // property access in async arrow
+        (async () => super.x());
+>(async () => super.x()) : () => Promise<void>
+>async () => super.x() : () => Promise<void>
+>super.x() : void
+>super.x : () => void
+>super : A
+>x : () => void
+    }
+
+    async * property_access_only_write_only_in_generator() {
+>property_access_only_write_only_in_generator : () => AsyncIterableIterator<any>
+
+        const f = () => {};
+>f : () => void
+>() => {} : () => void
+
+        // property access (assign)
+        super.x = f;
+>super.x = f : () => void
+>super.x : () => void
+>super : A
+>x : () => void
+>f : () => void
+
+        // destructuring assign with property access
+        ({ f: super.x } = { f });
+>({ f: super.x } = { f }) : { f: () => void; }
+>{ f: super.x } = { f } : { f: () => void; }
+>{ f: super.x } : { f: () => void; }
+>f : () => void
+>super.x : () => void
+>super : A
+>x : () => void
+>{ f } : { f: () => void; }
+>f : () => void
+
+        // property access (assign) in arrow
+        (() => super.x = f);
+>(() => super.x = f) : () => () => void
+>() => super.x = f : () => () => void
+>super.x = f : () => void
+>super.x : () => void
+>super : A
+>x : () => void
+>f : () => void
+
+        // property access (assign) in async arrow
+        (async () => super.x = f);
+>(async () => super.x = f) : () => Promise<() => void>
+>async () => super.x = f : () => Promise<() => void>
+>super.x = f : () => void
+>super.x : () => void
+>super : A
+>x : () => void
+>f : () => void
+    }
+
+    async * element_access_only_read_only_in_generator() {
+>element_access_only_read_only_in_generator : () => AsyncIterableIterator<any>
+
+        // call with element access
+        super["x"]();
+>super["x"]() : void
+>super["x"] : () => void
+>super : A
+>"x" : "x"
+
+        // element access (read)
+        const a = super["x"];
+>a : () => void
+>super["x"] : () => void
+>super : A
+>"x" : "x"
+
+        // element access in arrow
+        (() => super["x"]());
+>(() => super["x"]()) : () => void
+>() => super["x"]() : () => void
+>super["x"]() : void
+>super["x"] : () => void
+>super : A
+>"x" : "x"
+
+        // element access in async arrow
+        (async () => super["x"]());
+>(async () => super["x"]()) : () => Promise<void>
+>async () => super["x"]() : () => Promise<void>
+>super["x"]() : void
+>super["x"] : () => void
+>super : A
+>"x" : "x"
+    }
+
+    async * element_access_only_write_only_in_generator() {
+>element_access_only_write_only_in_generator : () => AsyncIterableIterator<any>
+
+        const f = () => {};
+>f : () => void
+>() => {} : () => void
+
+        // element access (assign)
+        super["x"] = f;
+>super["x"] = f : () => void
+>super["x"] : () => void
+>super : A
+>"x" : "x"
+>f : () => void
+
+        // destructuring assign with element access
+        ({ f: super["x"] } = { f });
+>({ f: super["x"] } = { f }) : { f: () => void; }
+>{ f: super["x"] } = { f } : { f: () => void; }
+>{ f: super["x"] } : { f: () => void; }
+>f : () => void
+>super["x"] : () => void
+>super : A
+>"x" : "x"
+>{ f } : { f: () => void; }
+>f : () => void
+
+        // element access (assign) in arrow
+        (() => super["x"] = f);
+>(() => super["x"] = f) : () => () => void
+>() => super["x"] = f : () => () => void
+>super["x"] = f : () => void
+>super["x"] : () => void
+>super : A
+>"x" : "x"
+>f : () => void
+
+        // element access (assign) in async arrow
+        (async () => super["x"] = f);
+>(async () => super["x"] = f) : () => Promise<() => void>
+>async () => super["x"] = f : () => Promise<() => void>
+>super["x"] = f : () => void
+>super["x"] : () => void
+>super : A
+>"x" : "x"
+>f : () => void
+    }
+}
+
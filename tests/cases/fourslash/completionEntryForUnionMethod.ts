///<reference path="fourslash.ts" />

////var y: Array<string>|Array<number>;
////y.map/**/(

<<<<<<< HEAD
goTo.marker();
verify.quickInfoIs(
    "(property) Array<T>.map: (<U>(callbackfn: (value: string, index: number, array: string[]) => U, thisArg?: any) => U[]) | (<U>(callbackfn: (value: number, index: number, array: number[]) => U, thisArg?: any) => U[])",
    "Calls a defined callback function on each element of an array, and returns an array that contains the results.");

verify.completionListContains('map', "(property) Array<T>.map: (<U>(callbackfn: (value: string, index: number, array: string[]) => U, thisArg?: any) => U[]) | (<U>(callbackfn: (value: number, index: number, array: number[]) => U, thisArg?: any) => U[])");
=======
const text = "(property) map: (<U>(callbackfn: (value: string, index: number, array: string[]) => U, thisArg?: any) => U[]) | (<U>(callbackfn: (value: number, index: number, array: number[]) => U, thisArg?: any) => U[])";
const documentation = "Calls a defined callback function on each element of an array, and returns an array that contains the results.";

verify.quickInfoAt("", text, documentation);
verify.completions({
    marker: "",
    includes: {
        name: "map",
        text,
        documentation,
        tags: [
            { name: "param", text: "callbackfn A function that accepts up to three arguments. The map method calls the callbackfn function one time for each element in the array." },
            { name: "param", text: "thisArg An object to which the this keyword can refer in the callbackfn function. If thisArg is omitted, undefined is used as the this value." }
        ],
    },
});

>>>>>>> ece46113
<|MERGE_RESOLUTION|>--- conflicted
+++ resolved
@@ -1,31 +1,21 @@
-///<reference path="fourslash.ts" />
-
-////var y: Array<string>|Array<number>;
-////y.map/**/(
-
-<<<<<<< HEAD
-goTo.marker();
-verify.quickInfoIs(
-    "(property) Array<T>.map: (<U>(callbackfn: (value: string, index: number, array: string[]) => U, thisArg?: any) => U[]) | (<U>(callbackfn: (value: number, index: number, array: number[]) => U, thisArg?: any) => U[])",
-    "Calls a defined callback function on each element of an array, and returns an array that contains the results.");
-
-verify.completionListContains('map', "(property) Array<T>.map: (<U>(callbackfn: (value: string, index: number, array: string[]) => U, thisArg?: any) => U[]) | (<U>(callbackfn: (value: number, index: number, array: number[]) => U, thisArg?: any) => U[])");
-=======
-const text = "(property) map: (<U>(callbackfn: (value: string, index: number, array: string[]) => U, thisArg?: any) => U[]) | (<U>(callbackfn: (value: number, index: number, array: number[]) => U, thisArg?: any) => U[])";
-const documentation = "Calls a defined callback function on each element of an array, and returns an array that contains the results.";
-
-verify.quickInfoAt("", text, documentation);
-verify.completions({
-    marker: "",
-    includes: {
-        name: "map",
-        text,
-        documentation,
-        tags: [
-            { name: "param", text: "callbackfn A function that accepts up to three arguments. The map method calls the callbackfn function one time for each element in the array." },
-            { name: "param", text: "thisArg An object to which the this keyword can refer in the callbackfn function. If thisArg is omitted, undefined is used as the this value." }
-        ],
-    },
-});
-
->>>>>>> ece46113
+///<reference path="fourslash.ts" />
+
+////var y: Array<string>|Array<number>;
+////y.map/**/(
+
+const text = "(property) Array<T>.map: (<U>(callbackfn: (value: string, index: number, array: string[]) => U, thisArg?: any) => U[]) | (<U>(callbackfn: (value: number, index: number, array: number[]) => U, thisArg?: any) => U[])";
+const documentation = "Calls a defined callback function on each element of an array, and returns an array that contains the results.";
+
+verify.quickInfoAt("", text, documentation);
+verify.completions({
+    marker: "",
+    includes: {
+        name: "map",
+        text,
+        documentation,
+        tags: [
+            { name: "param", text: "callbackfn A function that accepts up to three arguments. The map method calls the callbackfn function one time for each element in the array." },
+            { name: "param", text: "thisArg An object to which the this keyword can refer in the callbackfn function. If thisArg is omitted, undefined is used as the this value." }
+        ],
+    },
+});
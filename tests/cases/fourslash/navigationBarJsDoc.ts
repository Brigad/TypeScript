/// <reference path="fourslash.ts"/>

// @Filename: foo.js
/////** @typedef {(number|string)} NumberLike */
/////** @typedef {(string|number)} */
////const x = 0;

verify.navigationBar([
  {
    "text": "<global>",
<<<<<<< HEAD
    "kind": "module",
=======
    "kind": "script",
>>>>>>> 36b61133
    "childItems": [
      {
        "text": "NumberLike",
        "kind": "type"
      },
      {
        "text": "x",
        "kind": "const"
      },
      {
        "text": "x",
        "kind": "type"
      }
    ]
  },
  {
    "text": "NumberLike",
    "kind": "type",
    "indent": 1,
  },
  {
    "text": "x",
    "kind": "type",
    "indent": 1
  }
]);
<|MERGE_RESOLUTION|>--- conflicted
+++ resolved
@@ -1,41 +1,37 @@
-/// <reference path="fourslash.ts"/>
-
-// @Filename: foo.js
-/////** @typedef {(number|string)} NumberLike */
-/////** @typedef {(string|number)} */
-////const x = 0;
-
-verify.navigationBar([
-  {
-    "text": "<global>",
-<<<<<<< HEAD
-    "kind": "module",
-=======
-    "kind": "script",
->>>>>>> 36b61133
-    "childItems": [
-      {
-        "text": "NumberLike",
-        "kind": "type"
-      },
-      {
-        "text": "x",
-        "kind": "const"
-      },
-      {
-        "text": "x",
-        "kind": "type"
-      }
-    ]
-  },
-  {
-    "text": "NumberLike",
-    "kind": "type",
-    "indent": 1,
-  },
-  {
-    "text": "x",
-    "kind": "type",
-    "indent": 1
-  }
-]);
+/// <reference path="fourslash.ts"/>
+
+// @Filename: foo.js
+/////** @typedef {(number|string)} NumberLike */
+/////** @typedef {(string|number)} */
+////const x = 0;
+
+verify.navigationBar([
+  {
+    "text": "<global>",
+    "kind": "script",
+    "childItems": [
+      {
+        "text": "NumberLike",
+        "kind": "type"
+      },
+      {
+        "text": "x",
+        "kind": "const"
+      },
+      {
+        "text": "x",
+        "kind": "type"
+      }
+    ]
+  },
+  {
+    "text": "NumberLike",
+    "kind": "type",
+    "indent": 1,
+  },
+  {
+    "text": "x",
+    "kind": "type",
+    "indent": 1
+  }
+]);
--- conflicted
+++ resolved
@@ -1,63 +1,58 @@
-{
-    "libs": [
-        // JavaScript only
-        "es5",
-        "es2015",
-        "es2016",
-        "es2017",
-        "es2018",
-        "es2019",
-        "esnext",
-        // Host only
-        "dom.generated",
-        "dom.iterable.generated",
-        "webworker.generated",
-        "webworker.importscripts",
-        "scripthost",
-        // By-feature options
-        "es2015.core",
-        "es2015.collection",
-        "es2015.generator",
-        "es2015.iterable",
-        "es2015.promise",
-        "es2015.proxy",
-        "es2015.reflect",
-        "es2015.symbol",
-        "es2015.symbol.wellknown",
-        "es2016.array.include",
-        "es2017.object",
-        "es2017.sharedmemory",
-        "es2017.string",
-        "es2017.intl",
-        "es2017.typedarrays",
-        "es2018.asynciterable",
-        "es2018.regexp",
-        "es2018.promise",
-        "es2018.intl",
-<<<<<<< HEAD
-        "es2019.array",
-        "es2019.string",
-        "es2019.symbol",
-        "esnext.asynciterable",
-=======
-        "esnext.array",
->>>>>>> f944ed6d
-        "esnext.bigint",
-        "esnext.intl",
-        // Default libraries
-        "es5.full",
-        "es2015.full",
-        "es2016.full",
-        "es2017.full",
-        "es2018.full",
-        "es2019.full",
-        "esnext.full"
-    ],
-    "paths": {
-        "dom.generated": "lib.dom.d.ts",
-        "dom.iterable.generated": "lib.dom.iterable.d.ts",
-        "webworker.generated": "lib.webworker.d.ts",
-        "es5.full": "lib.d.ts",
-        "es2015.full": "lib.es6.d.ts"
-    }
-}
+{
+    "libs": [
+        // JavaScript only
+        "es5",
+        "es2015",
+        "es2016",
+        "es2017",
+        "es2018",
+        "es2019",
+        "esnext",
+        // Host only
+        "dom.generated",
+        "dom.iterable.generated",
+        "webworker.generated",
+        "webworker.importscripts",
+        "scripthost",
+        // By-feature options
+        "es2015.core",
+        "es2015.collection",
+        "es2015.generator",
+        "es2015.iterable",
+        "es2015.promise",
+        "es2015.proxy",
+        "es2015.reflect",
+        "es2015.symbol",
+        "es2015.symbol.wellknown",
+        "es2016.array.include",
+        "es2017.object",
+        "es2017.sharedmemory",
+        "es2017.string",
+        "es2017.intl",
+        "es2017.typedarrays",
+        "es2018.asynciterable",
+        "es2018.regexp",
+        "es2018.promise",
+        "es2018.intl",
+        "es2019.array",
+        "es2019.string",
+        "es2019.symbol",
+        "esnext.bigint",
+        "esnext.intl",
+        // Default libraries
+        "es5.full",
+        "es2015.full",
+        "es2016.full",
+        "es2017.full",
+        "es2018.full",
+        "es2019.full",
+        "esnext.full"
+    ],
+    "paths": {
+        "dom.generated": "lib.dom.d.ts",
+        "dom.iterable.generated": "lib.dom.iterable.d.ts",
+        "webworker.generated": "lib.webworker.d.ts",
+        "es5.full": "lib.d.ts",
+        "es2015.full": "lib.es6.d.ts"
+    }
+}
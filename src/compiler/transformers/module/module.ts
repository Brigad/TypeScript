/*@internal*/
namespace ts {
    export function transformModule(context: TransformationContext) {
        interface AsynchronousDependencies {
            aliasedModuleNames: Expression[];
            unaliasedModuleNames: Expression[];
            importAliasNames: ParameterDeclaration[];
        }

        function getTransformModuleDelegate(moduleKind: ModuleKind): (node: SourceFile) => SourceFile {
            switch (moduleKind) {
                case ModuleKind.AMD: return transformAMDModule;
                case ModuleKind.UMD: return transformUMDModule;
                default: return transformCommonJSModule;
            }
        }

        const {
            factory,
            getEmitHelperFactory: emitHelpers,
            startLexicalEnvironment,
            endLexicalEnvironment,
            hoistVariableDeclaration
        } = context;

        const compilerOptions = context.getCompilerOptions();
        const resolver = context.getEmitResolver();
        const host = context.getEmitHost();
        const languageVersion = getEmitScriptTarget(compilerOptions);
        const moduleKind = getEmitModuleKind(compilerOptions);
        const previousOnSubstituteNode = context.onSubstituteNode;
        const previousOnEmitNode = context.onEmitNode;
        context.onSubstituteNode = onSubstituteNode;
        context.onEmitNode = onEmitNode;
        context.enableSubstitution(SyntaxKind.Identifier); // Substitutes expression identifiers with imported/exported symbols.
        context.enableSubstitution(SyntaxKind.BinaryExpression); // Substitutes assignments to exported symbols.
        context.enableSubstitution(SyntaxKind.PrefixUnaryExpression); // Substitutes updates to exported symbols.
        context.enableSubstitution(SyntaxKind.PostfixUnaryExpression); // Substitutes updates to exported symbols.
        context.enableSubstitution(SyntaxKind.ShorthandPropertyAssignment); // Substitutes shorthand property assignments for imported/exported symbols.
        context.enableEmitNotification(SyntaxKind.SourceFile); // Restore state when substituting nodes in a file.

        const moduleInfoMap: ExternalModuleInfo[] = []; // The ExternalModuleInfo for each file.
        const deferredExports: (Statement[] | undefined)[] = []; // Exports to defer until an EndOfDeclarationMarker is found.

        let currentSourceFile: SourceFile; // The current file.
        let currentModuleInfo: ExternalModuleInfo; // The ExternalModuleInfo for the current file.
        let noSubstitution: boolean[]; // Set of nodes for which substitution rules should be ignored.
        let needUMDDynamicImportHelper: boolean;

        return chainBundle(context, transformSourceFile);

        /**
         * Transforms the module aspects of a SourceFile.
         *
         * @param node The SourceFile node.
         */
        function transformSourceFile(node: SourceFile) {
            if (node.isDeclarationFile ||
                !(isEffectiveExternalModule(node, compilerOptions) ||
                    node.transformFlags & TransformFlags.ContainsDynamicImport ||
                    (isJsonSourceFile(node) && hasJsonModuleEmitEnabled(compilerOptions) && outFile(compilerOptions)))) {
                return node;
            }

            currentSourceFile = node;
            currentModuleInfo = collectExternalModuleInfo(context, node, resolver, compilerOptions);
            moduleInfoMap[getOriginalNodeId(node)] = currentModuleInfo;

            // Perform the transformation.
            const transformModule = getTransformModuleDelegate(moduleKind);
            const updated = transformModule(node);
            currentSourceFile = undefined!;
            currentModuleInfo = undefined!;
            needUMDDynamicImportHelper = false;
            return updated;
        }


        function shouldEmitUnderscoreUnderscoreESModule() {
            if (!currentModuleInfo.exportEquals && isExternalModule(currentSourceFile)) {
                return true;
            }
            return false;
        }

        /**
         * Transforms a SourceFile into a CommonJS module.
         *
         * @param node The SourceFile node.
         */
        function transformCommonJSModule(node: SourceFile) {
            startLexicalEnvironment();

            const statements: Statement[] = [];
            const ensureUseStrict = getStrictOptionValue(compilerOptions, "alwaysStrict") || (!compilerOptions.noImplicitUseStrict && isExternalModule(currentSourceFile));
            const statementOffset = factory.copyPrologue(node.statements, statements, ensureUseStrict && !isJsonSourceFile(node), sourceElementVisitor);

            if (shouldEmitUnderscoreUnderscoreESModule()) {
                append(statements, createUnderscoreUnderscoreESModule());
            }
            if (length(currentModuleInfo.exportedNames)) {
                append(statements, factory.createExpressionStatement(reduceLeft(currentModuleInfo.exportedNames, (prev, nextId) => factory.createAssignment(factory.createPropertyAccessExpression(factory.createIdentifier("exports"), factory.createIdentifier(idText(nextId))), prev), factory.createVoidZero() as Expression)));
            }

            append(statements, visitNode(currentModuleInfo.externalHelpersImportDeclaration, sourceElementVisitor, isStatement));
            addRange(statements, visitNodes(node.statements, sourceElementVisitor, isStatement, statementOffset));
            addExportEqualsIfNeeded(statements, /*emitAsReturn*/ false);
            insertStatementsAfterStandardPrologue(statements, endLexicalEnvironment());

            const updated = factory.updateSourceFile(node, setTextRange(factory.createNodeArray(statements), node.statements));
            addEmitHelpers(updated, context.readEmitHelpers());
            return updated;
        }

        /**
         * Transforms a SourceFile into an AMD module.
         *
         * @param node The SourceFile node.
         */
        function transformAMDModule(node: SourceFile) {
            const define = factory.createIdentifier("define");
            const moduleName = tryGetModuleNameFromFile(factory, node, host, compilerOptions);
            const jsonSourceFile = isJsonSourceFile(node) && node;

            // An AMD define function has the following shape:
            //
            //     define(id?, dependencies?, factory);
            //
            // This has the shape of the following:
            //
            //     define(name, ["module1", "module2"], function (module1Alias) { ... }
            //
            // The location of the alias in the parameter list in the factory function needs to
            // match the position of the module name in the dependency list.
            //
            // To ensure this is true in cases of modules with no aliases, e.g.:
            //
            //     import "module"
            //
            // or
            //
            //     /// <amd-dependency path= "a.css" />
            //
            // we need to add modules without alias names to the end of the dependencies list

            const { aliasedModuleNames, unaliasedModuleNames, importAliasNames } = collectAsynchronousDependencies(node, /*includeNonAmdDependencies*/ true);

            // Create an updated SourceFile:
            //
            //     define(mofactory.updateSourceFile", "module2"], function ...
            const updated = factory.updateSourceFile(node,
                setTextRange(
                    factory.createNodeArray([
                        factory.createExpressionStatement(
                            factory.createCallExpression(
                                define,
                                /*typeArguments*/ undefined,
                                [
                                    // Add the module name (if provided).
                                    ...(moduleName ? [moduleName] : []),

                                    // Add the dependency array argument:
                                    //
                                    //     ["require", "exports", module1", "module2", ...]
                                    factory.createArrayLiteralExpression(jsonSourceFile ? emptyArray : [
                                        factory.createStringLiteral("require"),
                                        factory.createStringLiteral("exports"),
                                        ...aliasedModuleNames,
                                        ...unaliasedModuleNames
                                    ]),

                                    // Add the module body function argument:
                                    //
                                    //     function (require, exports, module1, module2) ...
                                    jsonSourceFile ?
                                        jsonSourceFile.statements.length ? jsonSourceFile.statements[0].expression : factory.createObjectLiteralExpression() :
                                        factory.createFunctionExpression(
                                            /*modifiers*/ undefined,
                                            /*asteriskToken*/ undefined,
                                            /*name*/ undefined,
                                            /*typeParameters*/ undefined,
                                            [
                                                factory.createParameterDeclaration(/*decorators*/ undefined, /*modifiers*/ undefined, /*dotDotDotToken*/ undefined, "require"),
                                                factory.createParameterDeclaration(/*decorators*/ undefined, /*modifiers*/ undefined, /*dotDotDotToken*/ undefined, "exports"),
                                                ...importAliasNames
                                            ],
                                            /*type*/ undefined,
                                            transformAsynchronousModuleBody(node)
                                        )
                                ]
                            )
                        )
                    ]),
                    /*location*/ node.statements
                )
            );

            addEmitHelpers(updated, context.readEmitHelpers());
            return updated;
        }

        /**
         * Transforms a SourceFile into a UMD module.
         *
         * @param node The SourceFile node.
         */
        function transformUMDModule(node: SourceFile) {
            const { aliasedModuleNames, unaliasedModuleNames, importAliasNames } = collectAsynchronousDependencies(node, /*includeNonAmdDependencies*/ false);
            const moduleName = tryGetModuleNameFromFile(factory, node, host, compilerOptions);
            const umdHeader = factory.createFunctionExpression(
                /*modifiers*/ undefined,
                /*asteriskToken*/ undefined,
                /*name*/ undefined,
                /*typeParameters*/ undefined,
                [factory.createParameterDeclaration(/*decorators*/ undefined, /*modifiers*/ undefined, /*dotDotDotToken*/ undefined, "factory")],
                /*type*/ undefined,
                setTextRange(
                    factory.createBlock(
                        [
                            factory.createIfStatement(
                                factory.createLogicalAnd(
                                    factory.createTypeCheck(factory.createIdentifier("module"), "object"),
                                    factory.createTypeCheck(factory.createPropertyAccessExpression(factory.createIdentifier("module"), "exports"), "object")
                                ),
                                factory.createBlock([
                                    factory.createVariableStatement(
                                        /*modifiers*/ undefined,
                                        [
                                            factory.createVariableDeclaration(
                                                "v",
                                                /*exclamationToken*/ undefined,
                                                /*type*/ undefined,
                                                factory.createCallExpression(
                                                    factory.createIdentifier("factory"),
                                                    /*typeArguments*/ undefined,
                                                    [
                                                        factory.createIdentifier("require"),
                                                        factory.createIdentifier("exports")
                                                    ]
                                                )
                                            )
                                        ]
                                    ),
                                    setEmitFlags(
                                        factory.createIfStatement(
                                            factory.createStrictInequality(
                                                factory.createIdentifier("v"),
                                                factory.createIdentifier("undefined")
                                            ),
                                            factory.createExpressionStatement(
                                                factory.createAssignment(
                                                    factory.createPropertyAccessExpression(factory.createIdentifier("module"), "exports"),
                                                    factory.createIdentifier("v")
                                                )
                                            )
                                        ),
                                        EmitFlags.SingleLine
                                    )
                                ]),
                                factory.createIfStatement(
                                    factory.createLogicalAnd(
                                        factory.createTypeCheck(factory.createIdentifier("define"), "function"),
                                        factory.createPropertyAccessExpression(factory.createIdentifier("define"), "amd")
                                    ),
                                    factory.createBlock([
                                        factory.createExpressionStatement(
                                            factory.createCallExpression(
                                                factory.createIdentifier("define"),
                                                /*typeArguments*/ undefined,
                                                [
                                                    // Add the module name (if provided).
                                                    ...(moduleName ? [moduleName] : []),
                                                    factory.createArrayLiteralExpression([
                                                        factory.createStringLiteral("require"),
                                                        factory.createStringLiteral("exports"),
                                                        ...aliasedModuleNames,
                                                        ...unaliasedModuleNames
                                                    ]),
                                                    factory.createIdentifier("factory")
                                                ]
                                            )
                                        )
                                    ])
                                )
                            )
                        ],
                        /*multiLine*/ true
                    ),
                    /*location*/ undefined
                )
            );

            // Create an updated SourceFile:
            //
            //  (function (factory) {
            //      if (typeof module === "object" && typeof module.exports === "object") {
            //          var v = factory(require, exports);
            //          if (v !== undefined) module.exports = v;
            //      }
            //      else if (typeof define === 'function' && define.amd) {
            //          define(["require", "exports"], factory);
            //      }
            //  })(function ...)

            const updated = factory.updateSourceFile(
                node,
                setTextRange(
                    factory.createNodeArray([
                        factory.createExpressionStatement(
                            factory.createCallExpression(
                                umdHeader,
                                /*typeArguments*/ undefined,
                                [
                                    // Add the module body function argument:
                                    //
                                    //     function (require, exports) ...
                                    factory.createFunctionExpression(
                                        /*modifiers*/ undefined,
                                        /*asteriskToken*/ undefined,
                                        /*name*/ undefined,
                                        /*typeParameters*/ undefined,
                                        [
                                            factory.createParameterDeclaration(/*decorators*/ undefined, /*modifiers*/ undefined, /*dotDotDotToken*/ undefined, "require"),
                                            factory.createParameterDeclaration(/*decorators*/ undefined, /*modifiers*/ undefined, /*dotDotDotToken*/ undefined, "exports"),
                                            ...importAliasNames
                                        ],
                                        /*type*/ undefined,
                                        transformAsynchronousModuleBody(node)
                                    )
                                ]
                            )
                        )
                    ]),
                    /*location*/ node.statements
                )
            );

            addEmitHelpers(updated, context.readEmitHelpers());
            return updated;
        }

        /**
         * Collect the additional asynchronous dependencies for the module.
         *
         * @param node The source file.
         * @param includeNonAmdDependencies A value indicating whether to include non-AMD dependencies.
         */
        function collectAsynchronousDependencies(node: SourceFile, includeNonAmdDependencies: boolean): AsynchronousDependencies {
            // names of modules with corresponding parameter in the factory function
            const aliasedModuleNames: Expression[] = [];

            // names of modules with no corresponding parameters in factory function
            const unaliasedModuleNames: Expression[] = [];

            // names of the parameters in the factory function; these
            // parameters need to match the indexes of the corresponding
            // module names in aliasedModuleNames.
            const importAliasNames: ParameterDeclaration[] = [];

            // Fill in amd-dependency tags
            for (const amdDependency of node.amdDependencies) {
                if (amdDependency.name) {
                    aliasedModuleNames.push(factory.createStringLiteral(amdDependency.path));
                    importAliasNames.push(factory.createParameterDeclaration(/*decorators*/ undefined, /*modifiers*/ undefined, /*dotDotDotToken*/ undefined, amdDependency.name));
                }
                else {
                    unaliasedModuleNames.push(factory.createStringLiteral(amdDependency.path));
                }
            }

            for (const importNode of currentModuleInfo.externalImports) {
                // Find the name of the external module
                const externalModuleName = getExternalModuleNameLiteral(factory, importNode, currentSourceFile, host, resolver, compilerOptions);

                // Find the name of the module alias, if there is one
                const importAliasName = getLocalNameForExternalImport(factory, importNode, currentSourceFile);
                // It is possible that externalModuleName is undefined if it is not string literal.
                // This can happen in the invalid import syntax.
                // E.g : "import * from alias from 'someLib';"
                if (externalModuleName) {
                    if (includeNonAmdDependencies && importAliasName) {
                        // Set emitFlags on the name of the classDeclaration
                        // This is so that when printer will not substitute the identifier
                        setEmitFlags(importAliasName, EmitFlags.NoSubstitution);
                        aliasedModuleNames.push(externalModuleName);
                        importAliasNames.push(factory.createParameterDeclaration(/*decorators*/ undefined, /*modifiers*/ undefined, /*dotDotDotToken*/ undefined, importAliasName));
                    }
                    else {
                        unaliasedModuleNames.push(externalModuleName);
                    }
                }
            }

            return { aliasedModuleNames, unaliasedModuleNames, importAliasNames };
        }

        function getAMDImportExpressionForImport(node: ImportDeclaration | ExportDeclaration | ImportEqualsDeclaration) {
            if (isImportEqualsDeclaration(node) || isExportDeclaration(node) || !getExternalModuleNameLiteral(factory, node, currentSourceFile, host, resolver, compilerOptions)) {
                return undefined;
            }
            const name = getLocalNameForExternalImport(factory, node, currentSourceFile)!; // TODO: GH#18217
            const expr = getHelperExpressionForImport(node, name);
            if (expr === name) {
                return undefined;
            }
            return factory.createExpressionStatement(factory.createAssignment(name, expr));
        }

        /**
         * Transforms a SourceFile into an AMD or UMD module body.
         *
         * @param node The SourceFile node.
         */
        function transformAsynchronousModuleBody(node: SourceFile) {
            startLexicalEnvironment();

            const statements: Statement[] = [];
            const statementOffset = factory.copyPrologue(node.statements, statements, /*ensureUseStrict*/ !compilerOptions.noImplicitUseStrict, sourceElementVisitor);

            if (shouldEmitUnderscoreUnderscoreESModule()) {
                append(statements, createUnderscoreUnderscoreESModule());
            }
            if (length(currentModuleInfo.exportedNames)) {
                append(statements, factory.createExpressionStatement(reduceLeft(currentModuleInfo.exportedNames, (prev, nextId) => factory.createAssignment(factory.createPropertyAccessExpression(factory.createIdentifier("exports"), factory.createIdentifier(idText(nextId))), prev), factory.createVoidZero() as Expression)));
            }

            // Visit each statement of the module body.
            append(statements, visitNode(currentModuleInfo.externalHelpersImportDeclaration, sourceElementVisitor, isStatement));
            if (moduleKind === ModuleKind.AMD) {
                addRange(statements, mapDefined(currentModuleInfo.externalImports, getAMDImportExpressionForImport));
            }
            addRange(statements, visitNodes(node.statements, sourceElementVisitor, isStatement, statementOffset));

            // Append the 'export =' statement if provided.
            addExportEqualsIfNeeded(statements, /*emitAsReturn*/ true);

            // End the lexical environment for the module body
            // and merge any new lexical declarations.
            insertStatementsAfterStandardPrologue(statements, endLexicalEnvironment());

            const body = factory.createBlock(statements, /*multiLine*/ true);
            if (needUMDDynamicImportHelper) {
                addEmitHelper(body, dynamicImportUMDHelper);
            }

            return body;
        }

        /**
         * Adds the down-level representation of `export=` to the statement list if one exists
         * in the source file.
         *
         * @param statements The Statement list to modify.
         * @param emitAsReturn A value indicating whether to emit the `export=` statement as a
         * return statement.
         */
        function addExportEqualsIfNeeded(statements: Statement[], emitAsReturn: boolean) {
            if (currentModuleInfo.exportEquals) {
                const expressionResult = visitNode(currentModuleInfo.exportEquals.expression, moduleExpressionElementVisitor);
                if (expressionResult) {
                    if (emitAsReturn) {
                        const statement = factory.createReturnStatement(expressionResult);
                        setTextRange(statement, currentModuleInfo.exportEquals);
                        setEmitFlags(statement, EmitFlags.NoTokenSourceMaps | EmitFlags.NoComments);
                        statements.push(statement);
                    }
                    else {
                        const statement = factory.createExpressionStatement(
                            factory.createAssignment(
                                factory.createPropertyAccessExpression(
                                    factory.createIdentifier("module"),
                                    "exports"
                                ),
                                expressionResult
                            )
                        );

                        setTextRange(statement, currentModuleInfo.exportEquals);
                        setEmitFlags(statement, EmitFlags.NoComments);
                        statements.push(statement);
                    }
                }
            }
        }

        //
        // Top-Level Source Element Visitors
        //

        /**
         * Visits a node at the top level of the source file.
         *
         * @param node The node to visit.
         */
        function sourceElementVisitor(node: Node): VisitResult<Node> {
            switch (node.kind) {
                case SyntaxKind.ImportDeclaration:
                    return visitImportDeclaration(<ImportDeclaration>node);

                case SyntaxKind.ImportEqualsDeclaration:
                    return visitImportEqualsDeclaration(<ImportEqualsDeclaration>node);

                case SyntaxKind.ExportDeclaration:
                    return visitExportDeclaration(<ExportDeclaration>node);

                case SyntaxKind.ExportAssignment:
                    return visitExportAssignment(<ExportAssignment>node);

                case SyntaxKind.VariableStatement:
                    return visitVariableStatement(<VariableStatement>node);

                case SyntaxKind.FunctionDeclaration:
                    return visitFunctionDeclaration(<FunctionDeclaration>node);

                case SyntaxKind.ClassDeclaration:
                    return visitClassDeclaration(<ClassDeclaration>node);

                case SyntaxKind.MergeDeclarationMarker:
                    return visitMergeDeclarationMarker(<MergeDeclarationMarker>node);

                case SyntaxKind.EndOfDeclarationMarker:
                    return visitEndOfDeclarationMarker(<EndOfDeclarationMarker>node);

                default:
                    return visitEachChild(node, moduleExpressionElementVisitor, context);
            }
        }

        function moduleExpressionElementVisitor(node: Expression): VisitResult<Expression> {
            // This visitor does not need to descend into the tree if there is no dynamic import or destructuring assignment,
            // as export/import statements are only transformed at the top level of a file.
            if (!(node.transformFlags & TransformFlags.ContainsDynamicImport) && !(node.transformFlags & TransformFlags.ContainsDestructuringAssignment)) {
                return node;
            }

            if (isImportCall(node)) {
                return visitImportCallExpression(node);
            }
            else if (isDestructuringAssignment(node)) {
                return visitDestructuringAssignment(node);
            }
            else {
                return visitEachChild(node, moduleExpressionElementVisitor, context);
            }
        }

        function destructuringNeedsFlattening(node: Expression): boolean {
            if (isObjectLiteralExpression(node)) {
                for (const elem of node.properties) {
                    switch (elem.kind) {
                        case SyntaxKind.PropertyAssignment:
                            if (destructuringNeedsFlattening(elem.initializer)) {
                                return true;
                            }
                            break;
                        case SyntaxKind.ShorthandPropertyAssignment:
                            if (destructuringNeedsFlattening(elem.name)) {
                                return true;
                            }
                            break;
                        case SyntaxKind.SpreadAssignment:
                            if (destructuringNeedsFlattening(elem.expression)) {
                                return true;
                            }
                            break;
                        case SyntaxKind.MethodDeclaration:
                        case SyntaxKind.GetAccessor:
                        case SyntaxKind.SetAccessor:
                            return false;
                        default: Debug.assertNever(elem, "Unhandled object member kind");
                    }
                }
            }
            else if (isArrayLiteralExpression(node)) {
                for (const elem of node.elements) {
                    if (isSpreadElement(elem)) {
                        if (destructuringNeedsFlattening(elem.expression)) {
                            return true;
                        }
                    }
                    else if (destructuringNeedsFlattening(elem)) {
                        return true;
                    }
                }
            }
            else if (isIdentifier(node)) {
                return length(getExports(node)) > (isExportName(node) ? 1 : 0);
            }
            return false;
        }

        function visitDestructuringAssignment(node: DestructuringAssignment): Expression {
            if (destructuringNeedsFlattening(node.left)) {
                return flattenDestructuringAssignment(node, moduleExpressionElementVisitor, context, FlattenLevel.All, /*needsValue*/ false, createAllExportExpressions);
            }
            return visitEachChild(node, moduleExpressionElementVisitor, context);
        }

        function visitImportCallExpression(node: ImportCall): Expression {
            const argument = visitNode(firstOrUndefined(node.arguments), moduleExpressionElementVisitor);
            const containsLexicalThis = !!(node.transformFlags & TransformFlags.ContainsLexicalThis);
            switch (compilerOptions.module) {
                case ModuleKind.AMD:
                    return createImportCallExpressionAMD(argument, containsLexicalThis);
                case ModuleKind.UMD:
                    return createImportCallExpressionUMD(argument ?? factory.createVoidZero(), containsLexicalThis);
                case ModuleKind.CommonJS:
                default:
                    return createImportCallExpressionCommonJS(argument, containsLexicalThis);
            }
        }

        function createImportCallExpressionUMD(arg: Expression, containsLexicalThis: boolean): Expression {
            // (function (factory) {
            //      ... (regular UMD)
            // }
            // })(function (require, exports, useSyncRequire) {
            //      "use strict";
            //      Object.defineProperty(exports, "__esModule", { value: true });
            //      var __syncRequire = typeof module === "object" && typeof module.exports === "object";
            //      var __resolved = new Promise(function (resolve) { resolve(); });
            //      .....
            //      __syncRequire
            //          ? __resolved.then(function () { return require(x); }) /*CommonJs Require*/
            //          : new Promise(function (_a, _b) { require([x], _a, _b); }); /*Amd Require*/
            // });
            needUMDDynamicImportHelper = true;
            if (isSimpleCopiableExpression(arg)) {
                const argClone = isGeneratedIdentifier(arg) ? arg : isStringLiteral(arg) ? factory.createStringLiteralFromNode(arg) : setEmitFlags(setTextRange(factory.cloneNode(arg), arg), EmitFlags.NoComments);
                return factory.createConditionalExpression(
                    /*condition*/ factory.createIdentifier("__syncRequire"),
                    /*questionToken*/ undefined,
                    /*whenTrue*/ createImportCallExpressionCommonJS(arg, containsLexicalThis),
                    /*colonToken*/ undefined,
                    /*whenFalse*/ createImportCallExpressionAMD(argClone, containsLexicalThis)
                );
            }
            else {
                const temp = factory.createTempVariable(hoistVariableDeclaration);
                return factory.createComma(factory.createAssignment(temp, arg), factory.createConditionalExpression(
                    /*condition*/ factory.createIdentifier("__syncRequire"),
                    /*questionToken*/ undefined,
                    /*whenTrue*/ createImportCallExpressionCommonJS(temp, containsLexicalThis),
                    /*colonToken*/ undefined,
                    /*whenFalse*/ createImportCallExpressionAMD(temp, containsLexicalThis)
                ));
            }
        }

        function createImportCallExpressionAMD(arg: Expression | undefined, containsLexicalThis: boolean): Expression {
            // improt("./blah")
            // emit as
            // define(["require", "exports", "blah"], function (require, exports) {
            //     ...
            //     new Promise(function (_a, _b) { require([x], _a, _b); }); /*Amd Require*/
            // });
            const resolve = factory.createUniqueName("resolve");
            const reject = factory.createUniqueName("reject");
            const parameters = [
                factory.createParameterDeclaration(/*decorator*/ undefined, /*modifiers*/ undefined, /*dotDotDotToken*/ undefined, /*name*/ resolve),
                factory.createParameterDeclaration(/*decorator*/ undefined, /*modifiers*/ undefined, /*dotDotDotToken*/ undefined, /*name*/ reject)
            ];
            const body = factory.createBlock([
                factory.createExpressionStatement(
                    factory.createCallExpression(
                        factory.createIdentifier("require"),
                        /*typeArguments*/ undefined,
                        [factory.createArrayLiteralExpression([arg || factory.createOmittedExpression()]), resolve, reject]
                    )
                )
            ]);

            let func: FunctionExpression | ArrowFunction;
            if (languageVersion >= ScriptTarget.ES2015) {
                func = factory.createArrowFunction(
                    /*modifiers*/ undefined,
                    /*typeParameters*/ undefined,
                    parameters,
                    /*type*/ undefined,
                    /*equalsGreaterThanToken*/ undefined,
                    body);
            }
            else {
                func = factory.createFunctionExpression(
                    /*modifiers*/ undefined,
                    /*asteriskToken*/ undefined,
                    /*name*/ undefined,
                    /*typeParameters*/ undefined,
                    parameters,
                    /*type*/ undefined,
                    body);

                // if there is a lexical 'this' in the import call arguments, ensure we indicate
                // that this new function expression indicates it captures 'this' so that the
                // es2015 transformer will properly substitute 'this' with '_this'.
                if (containsLexicalThis) {
                    setEmitFlags(func, EmitFlags.CapturesThis);
                }
            }

            const promise = factory.createNewExpression(factory.createIdentifier("Promise"), /*typeArguments*/ undefined, [func]);
            if (compilerOptions.esModuleInterop) {
                context.requestEmitHelper(importStarHelper);
                return factory.createCallExpression(factory.createPropertyAccessExpression(promise, factory.createIdentifier("then")), /*typeArguments*/ undefined, [emitHelpers().createImportStarCallbackHelper()]);
            }
            return promise;
        }

        function createImportCallExpressionCommonJS(arg: Expression | undefined, containsLexicalThis: boolean): Expression {
            // import("./blah")
            // emit as
            // Promise.resolve().then(function () { return require(x); }) /*CommonJs Require*/
            // We have to wrap require in then callback so that require is done in asynchronously
            // if we simply do require in resolve callback in Promise constructor. We will execute the loading immediately
            const promiseResolveCall = factory.createCallExpression(factory.createPropertyAccessExpression(factory.createIdentifier("Promise"), "resolve"), /*typeArguments*/ undefined, /*argumentsArray*/ []);
            let requireCall: Expression = factory.createCallExpression(factory.createIdentifier("require"), /*typeArguments*/ undefined, arg ? [arg] : []);
            if (compilerOptions.esModuleInterop) {
                context.requestEmitHelper(importStarHelper);
                requireCall = emitHelpers().createImportStarHelper(requireCall);
            }

            let func: FunctionExpression | ArrowFunction;
            if (languageVersion >= ScriptTarget.ES2015) {
                func = factory.createArrowFunction(
                    /*modifiers*/ undefined,
                    /*typeParameters*/ undefined,
                    /*parameters*/ [],
                    /*type*/ undefined,
                    /*equalsGreaterThanToken*/ undefined,
                    requireCall);
            }
            else {
                func = factory.createFunctionExpression(
                    /*modifiers*/ undefined,
                    /*asteriskToken*/ undefined,
                    /*name*/ undefined,
                    /*typeParameters*/ undefined,
                    /*parameters*/ [],
                    /*type*/ undefined,
                    factory.createBlock([factory.createReturnStatement(requireCall)]));

                // if there is a lexical 'this' in the import call arguments, ensure we indicate
                // that this new function expression indicates it captures 'this' so that the
                // es2015 transformer will properly substitute 'this' with '_this'.
                if (containsLexicalThis) {
                    setEmitFlags(func, EmitFlags.CapturesThis);
                }
            }

            return factory.createCallExpression(factory.createPropertyAccessExpression(promiseResolveCall, "then"), /*typeArguments*/ undefined, [func]);
        }

        function getHelperExpressionForExport(node: ExportDeclaration, innerExpr: Expression) {
            if (!compilerOptions.esModuleInterop || getEmitFlags(node) & EmitFlags.NeverApplyImportHelper) {
                return innerExpr;
            }
            if (getExportNeedsImportStarHelper(node)) {
                context.requestEmitHelper(importStarHelper);
                return factory.createCallExpression(context.getEmitHelperFactory().getUnscopedHelperName("__importStar"), /*typeArguments*/ undefined, [innerExpr]);
            }
            return innerExpr;
        }

        function getHelperExpressionForImport(node: ImportDeclaration, innerExpr: Expression) {
            if (!compilerOptions.esModuleInterop || getEmitFlags(node) & EmitFlags.NeverApplyImportHelper) {
                return innerExpr;
            }
            if (getImportNeedsImportStarHelper(node)) {
                context.requestEmitHelper(importStarHelper);
                return emitHelpers().createImportStarHelper(innerExpr);
            }
            if (getImportNeedsImportDefaultHelper(node)) {
                context.requestEmitHelper(importDefaultHelper);
                return emitHelpers().createImportDefaultHelper(innerExpr);
            }
            return innerExpr;
        }

        /**
         * Visits an ImportDeclaration node.
         *
         * @param node The node to visit.
         */
        function visitImportDeclaration(node: ImportDeclaration): VisitResult<Statement> {
            let statements: Statement[] | undefined;
            const namespaceDeclaration = getNamespaceDeclarationNode(node);
            if (moduleKind !== ModuleKind.AMD) {
                if (!node.importClause) {
                    // import "mod";
                    return setOriginalNode(setTextRange(factory.createExpressionStatement(createRequireCall(node)), node), node);
                }
                else {
                    const variables: VariableDeclaration[] = [];
                    if (namespaceDeclaration && !isDefaultImport(node)) {
                        // import * as n from "mod";
                        variables.push(
                            factory.createVariableDeclaration(
                                factory.cloneNode(namespaceDeclaration.name),
                                /*exclamationToken*/ undefined,
                                /*type*/ undefined,
                                getHelperExpressionForImport(node, createRequireCall(node))
                            )
                        );
                    }
                    else {
                        // import d from "mod";
                        // import { x, y } from "mod";
                        // import d, { x, y } from "mod";
                        // import d, * as n from "mod";
                        variables.push(
                            factory.createVariableDeclaration(
                                factory.getGeneratedNameForNode(node),
                                /*exclamationToken*/ undefined,
                                /*type*/ undefined,
                                getHelperExpressionForImport(node, createRequireCall(node))
                            )
                        );

                        if (namespaceDeclaration && isDefaultImport(node)) {
                            variables.push(
                                factory.createVariableDeclaration(
                                    factory.cloneNode(namespaceDeclaration.name),
                                    /*exclamationToken*/ undefined,
                                    /*type*/ undefined,
                                    factory.getGeneratedNameForNode(node)
                                )
                            );
                        }
                    }

                    statements = append(statements,
                        setOriginalNode(
                            setTextRange(
                                factory.createVariableStatement(
                                    /*modifiers*/ undefined,
                                    factory.createVariableDeclarationList(
                                        variables,
                                        languageVersion >= ScriptTarget.ES2015 ? NodeFlags.Const : NodeFlags.None
                                    )
                                ),
                                /*location*/ node),
                            /*original*/ node
                        )
                    );
                }
            }
            else if (namespaceDeclaration && isDefaultImport(node)) {
                // import d, * as n from "mod";
                statements = append(statements,
                    factory.createVariableStatement(
                        /*modifiers*/ undefined,
                        factory.createVariableDeclarationList(
                            [
                                setOriginalNode(
                                    setTextRange(
                                        factory.createVariableDeclaration(
                                            factory.cloneNode(namespaceDeclaration.name),
                                            /*exclamationToken*/ undefined,
                                            /*type*/ undefined,
                                            factory.getGeneratedNameForNode(node)
                                        ),
                                        /*location*/ node),
                                    /*original*/ node
                                )
                            ],
                            languageVersion >= ScriptTarget.ES2015 ? NodeFlags.Const : NodeFlags.None
                        )
                    )
                );
            }

            if (hasAssociatedEndOfDeclarationMarker(node)) {
                // Defer exports until we encounter an EndOfDeclarationMarker node
                const id = getOriginalNodeId(node);
                deferredExports[id] = appendExportsOfImportDeclaration(deferredExports[id], node);
            }
            else {
                statements = appendExportsOfImportDeclaration(statements, node);
            }

            return singleOrMany(statements);
        }

        /**
         * Creates a `require()` call to import an external module.
         *
         * @param importNode The declararation to import.
         */
        function createRequireCall(importNode: ImportDeclaration | ImportEqualsDeclaration | ExportDeclaration) {
            const moduleName = getExternalModuleNameLiteral(factory, importNode, currentSourceFile, host, resolver, compilerOptions);
            const args: Expression[] = [];
            if (moduleName) {
                args.push(moduleName);
            }

            return factory.createCallExpression(factory.createIdentifier("require"), /*typeArguments*/ undefined, args);
        }

        /**
         * Visits an ImportEqualsDeclaration node.
         *
         * @param node The node to visit.
         */
        function visitImportEqualsDeclaration(node: ImportEqualsDeclaration): VisitResult<Statement> {
            Debug.assert(isExternalModuleImportEqualsDeclaration(node), "import= for internal module references should be handled in an earlier transformer.");

            let statements: Statement[] | undefined;
            if (moduleKind !== ModuleKind.AMD) {
                if (hasSyntacticModifier(node, ModifierFlags.Export)) {
                    statements = append(statements,
                        setOriginalNode(
                            setTextRange(
                                factory.createExpressionStatement(
                                    createExportExpression(
                                        node.name,
                                        createRequireCall(node)
                                    )
                                ),
                                node),
                            node
                        )
                    );
                }
                else {
                    statements = append(statements,
                        setOriginalNode(
                            setTextRange(
                                factory.createVariableStatement(
                                    /*modifiers*/ undefined,
                                    factory.createVariableDeclarationList(
                                        [
                                            factory.createVariableDeclaration(
                                                factory.cloneNode(node.name),
                                                /*exclamationToken*/ undefined,
                                                /*type*/ undefined,
                                                createRequireCall(node)
                                            )
                                        ],
                                        /*flags*/ languageVersion >= ScriptTarget.ES2015 ? NodeFlags.Const : NodeFlags.None
                                    )
                                ),
                                node),
                            node
                        )
                    );
                }
            }
            else {
                if (hasSyntacticModifier(node, ModifierFlags.Export)) {
                    statements = append(statements,
                        setOriginalNode(
                            setTextRange(
                                factory.createExpressionStatement(
                                    createExportExpression(factory.getExportName(node), factory.getLocalName(node))
                                ),
                                node),
                            node
                        )
                    );
                }
            }

            if (hasAssociatedEndOfDeclarationMarker(node)) {
                // Defer exports until we encounter an EndOfDeclarationMarker node
                const id = getOriginalNodeId(node);
                deferredExports[id] = appendExportsOfImportEqualsDeclaration(deferredExports[id], node);
            }
            else {
                statements = appendExportsOfImportEqualsDeclaration(statements, node);
            }

            return singleOrMany(statements);
        }

        /**
         * Visits an ExportDeclaration node.
         *
         * @param The node to visit.
         */
        function visitExportDeclaration(node: ExportDeclaration): VisitResult<Statement> {
            if (!node.moduleSpecifier) {
                // Elide export declarations with no module specifier as they are handled
                // elsewhere.
                return undefined;
            }

            const generatedName = factory.getGeneratedNameForNode(node);

            if (node.exportClause && isNamedExports(node.exportClause)) {
                const statements: Statement[] = [];
                // export { x, y } from "mod";
                if (moduleKind !== ModuleKind.AMD) {
                    statements.push(
                        setOriginalNode(
                            setTextRange(
                                factory.createVariableStatement(
                                    /*modifiers*/ undefined,
                                    factory.createVariableDeclarationList([
                                        factory.createVariableDeclaration(
                                            generatedName,
                                            /*exclamationToken*/ undefined,
                                            /*type*/ undefined,
                                            createRequireCall(node)
                                        )
                                    ])
                                ),
                                /*location*/ node),
                            /* original */ node
                        )
                    );
                }
                for (const specifier of node.exportClause.elements) {
                    if (languageVersion === ScriptTarget.ES3) {
                        statements.push(
                            setOriginalNode(
                                setTextRange(
                                    factory.createExpressionStatement(
                                        context.getEmitHelperFactory().createCreateBindingHelper(generatedName, factory.createStringLiteralFromNode(specifier.propertyName || specifier.name), specifier.propertyName ? factory.createStringLiteralFromNode(specifier.name) : undefined)
                                    ),
                                    specifier),
                                specifier
                            )
                        );
                    }
                    else {
                        const exportedValue = factory.createPropertyAccessExpression(
                            generatedName,
                            specifier.propertyName || specifier.name
                        );
                        statements.push(
                            setOriginalNode(
                                setTextRange(
                                    factory.createExpressionStatement(
                                        createExportExpression(factory.getExportName(specifier), exportedValue, /* location */ undefined, /* liveBinding */ true)
                                    ),
                                    specifier),
                                specifier
                            )
                        );
                    }
                }

                return singleOrMany(statements);
            }
            else if (node.exportClause) {
                const statements: Statement[] = [];
                // export * as ns from "mod";
                statements.push(
                    setOriginalNode(
                        setTextRange(
                            factory.createExpressionStatement(
                                createExportExpression(
                                    factory.cloneNode(node.exportClause.name),
                                    moduleKind !== ModuleKind.AMD ?
                                        getHelperExpressionForExport(node, createRequireCall(node)) :
                                        factory.createIdentifier(idText(node.exportClause.name))
                                )
                            ),
                            node
                        ),
                        node
                    )
                );

                return singleOrMany(statements);
            }
            else {
                // export * from "mod";
                return setOriginalNode(
                    setTextRange(
                        factory.createExpressionStatement(
                            createExportStarHelper(context, moduleKind !== ModuleKind.AMD ? createRequireCall(node) : generatedName)
                        ),
                        node),
                    node
                );
            }
        }

        /**
         * Visits an ExportAssignment node.
         *
         * @param node The node to visit.
         */
        function visitExportAssignment(node: ExportAssignment): VisitResult<Statement> {
            if (node.isExportEquals) {
                return undefined;
            }

            let statements: Statement[] | undefined;
            const original = node.original;
            if (original && hasAssociatedEndOfDeclarationMarker(original)) {
                // Defer exports until we encounter an EndOfDeclarationMarker node
                const id = getOriginalNodeId(node);
                deferredExports[id] = appendExportStatement(deferredExports[id], factory.createIdentifier("default"), visitNode(node.expression, moduleExpressionElementVisitor), /*location*/ node, /*allowComments*/ true);
            }
            else {
                statements = appendExportStatement(statements, factory.createIdentifier("default"), visitNode(node.expression, moduleExpressionElementVisitor), /*location*/ node, /*allowComments*/ true);
            }

            return singleOrMany(statements);
        }

        /**
         * Visits a FunctionDeclaration node.
         *
         * @param node The node to visit.
         */
        function visitFunctionDeclaration(node: FunctionDeclaration): VisitResult<Statement> {
            let statements: Statement[] | undefined;
            if (hasSyntacticModifier(node, ModifierFlags.Export)) {
                statements = append(statements,
                    setOriginalNode(
                        setTextRange(
                            factory.createFunctionDeclaration(
                                /*decorators*/ undefined,
                                visitNodes(node.modifiers, modifierVisitor, isModifier),
                                node.asteriskToken,
                                factory.getDeclarationName(node, /*allowComments*/ true, /*allowSourceMaps*/ true),
                                /*typeParameters*/ undefined,
                                visitNodes(node.parameters, moduleExpressionElementVisitor),
                                /*type*/ undefined,
                                visitEachChild(node.body, moduleExpressionElementVisitor, context)
                            ),
                            /*location*/ node
                        ),
                        /*original*/ node
                    )
                );
            }
            else {
                statements = append(statements, visitEachChild(node, moduleExpressionElementVisitor, context));
            }

            if (hasAssociatedEndOfDeclarationMarker(node)) {
                // Defer exports until we encounter an EndOfDeclarationMarker node
                const id = getOriginalNodeId(node);
                deferredExports[id] = appendExportsOfHoistedDeclaration(deferredExports[id], node);
            }
            else {
                statements = appendExportsOfHoistedDeclaration(statements, node);
            }

            return singleOrMany(statements);
        }

        /**
         * Visits a ClassDeclaration node.
         *
         * @param node The node to visit.
         */
        function visitClassDeclaration(node: ClassDeclaration): VisitResult<Statement> {
            let statements: Statement[] | undefined;
            if (hasSyntacticModifier(node, ModifierFlags.Export)) {
                statements = append(statements,
                    setOriginalNode(
                        setTextRange(
                            factory.createClassDeclaration(
                                /*decorators*/ undefined,
                                visitNodes(node.modifiers, modifierVisitor, isModifier),
                                factory.getDeclarationName(node, /*allowComments*/ true, /*allowSourceMaps*/ true),
                                /*typeParameters*/ undefined,
                                visitNodes(node.heritageClauses, moduleExpressionElementVisitor),
                                visitNodes(node.members, moduleExpressionElementVisitor)
                            ),
                            node
                        ),
                        node
                    )
                );
            }
            else {
                statements = append(statements, visitEachChild(node, moduleExpressionElementVisitor, context));
            }

            if (hasAssociatedEndOfDeclarationMarker(node)) {
                // Defer exports until we encounter an EndOfDeclarationMarker node
                const id = getOriginalNodeId(node);
                deferredExports[id] = appendExportsOfHoistedDeclaration(deferredExports[id], node);
            }
            else {
                statements = appendExportsOfHoistedDeclaration(statements, node);
            }

            return singleOrMany(statements);
        }

        /**
         * Visits a VariableStatement node.
         *
         * @param node The node to visit.
         */
        function visitVariableStatement(node: VariableStatement): VisitResult<Statement> {
            let statements: Statement[] | undefined;
            let variables: VariableDeclaration[] | undefined;
            let expressions: Expression[] | undefined;

            if (hasSyntacticModifier(node, ModifierFlags.Export)) {
                let modifiers: NodeArray<Modifier> | undefined;

                // If we're exporting these variables, then these just become assignments to 'exports.x'.
                for (const variable of node.declarationList.declarations) {
                    if (isIdentifier(variable.name) && isLocalName(variable.name)) {
                        if (!modifiers) {
                            modifiers = visitNodes(node.modifiers, modifierVisitor, isModifier);
                        }

                        variables = append(variables, variable);
                    }
                    else if (variable.initializer) {
                        expressions = append(expressions, transformInitializedVariable(variable as InitializedVariableDeclaration));
                    }
                }

                if (variables) {
                    statements = append(statements, factory.updateVariableStatement(node, modifiers, factory.updateVariableDeclarationList(node.declarationList, variables)));
                }

                if (expressions) {
                    statements = append(statements, setOriginalNode(setTextRange(factory.createExpressionStatement(factory.inlineExpressions(expressions)), node), node));
                }
            }
            else {
                statements = append(statements, visitEachChild(node, moduleExpressionElementVisitor, context));
            }

            if (hasAssociatedEndOfDeclarationMarker(node)) {
                // Defer exports until we encounter an EndOfDeclarationMarker node
                const id = getOriginalNodeId(node);
                deferredExports[id] = appendExportsOfVariableStatement(deferredExports[id], node);
            }
            else {
                statements = appendExportsOfVariableStatement(statements, node);
            }

            return singleOrMany(statements);
        }

        function createAllExportExpressions(name: Identifier, value: Expression, location?: TextRange) {
            const exportedNames = getExports(name);
            if (exportedNames) {
                // For each additional export of the declaration, apply an export assignment.
                let expression: Expression = isExportName(name) ? value : factory.createAssignment(name, value);
                for (const exportName of exportedNames) {
                    // Mark the node to prevent triggering substitution.
                    setEmitFlags(expression, EmitFlags.NoSubstitution);
                    expression = createExportExpression(exportName, expression, /*location*/ location);
                }

                return expression;
            }
            return factory.createAssignment(name, value);
        }

        /**
         * Transforms an exported variable with an initializer into an expression.
         *
         * @param node The node to transform.
         */
        function transformInitializedVariable(node: InitializedVariableDeclaration): Expression {
            if (isBindingPattern(node.name)) {
                return flattenDestructuringAssignment(
                    visitNode(node, moduleExpressionElementVisitor),
                    /*visitor*/ undefined,
                    context,
                    FlattenLevel.All,
                    /*needsValue*/ false,
                    createAllExportExpressions
                );
            }
            else {
                return factory.createAssignment(
                    setTextRange(
                        factory.createPropertyAccessExpression(
                            factory.createIdentifier("exports"),
                            node.name
                        ),
                        /*location*/ node.name
                    ),
                    node.initializer ? visitNode(node.initializer, moduleExpressionElementVisitor) : factory.createVoidZero()
                );
            }
        }

        /**
         * Visits a MergeDeclarationMarker used as a placeholder for the beginning of a merged
         * and transformed declaration.
         *
         * @param node The node to visit.
         */
        function visitMergeDeclarationMarker(node: MergeDeclarationMarker): VisitResult<Statement> {
            // For an EnumDeclaration or ModuleDeclaration that merges with a preceeding
            // declaration we do not emit a leading variable declaration. To preserve the
            // begin/end semantics of the declararation and to properly handle exports
            // we wrapped the leading variable declaration in a `MergeDeclarationMarker`.
            //
            // To balance the declaration, add the exports of the elided variable
            // statement.
            if (hasAssociatedEndOfDeclarationMarker(node) && node.original!.kind === SyntaxKind.VariableStatement) {
                const id = getOriginalNodeId(node);
                deferredExports[id] = appendExportsOfVariableStatement(deferredExports[id], <VariableStatement>node.original);
            }

            return node;
        }

        /**
         * Determines whether a node has an associated EndOfDeclarationMarker.
         *
         * @param node The node to test.
         */
        function hasAssociatedEndOfDeclarationMarker(node: Node) {
            return (getEmitFlags(node) & EmitFlags.HasEndOfDeclarationMarker) !== 0;
        }

        /**
         * Visits a DeclarationMarker used as a placeholder for the end of a transformed
         * declaration.
         *
         * @param node The node to visit.
         */
        function visitEndOfDeclarationMarker(node: EndOfDeclarationMarker): VisitResult<Statement> {
            // For some transformations we emit an `EndOfDeclarationMarker` to mark the actual
            // end of the transformed declaration. We use this marker to emit any deferred exports
            // of the declaration.
            const id = getOriginalNodeId(node);
            const statements = deferredExports[id];
            if (statements) {
                delete deferredExports[id];
                return append(statements, node);
            }

            return node;
        }

        /**
         * Appends the exports of an ImportDeclaration to a statement list, returning the
         * statement list.
         *
         * @param statements A statement list to which the down-level export statements are to be
         * appended. If `statements` is `undefined`, a new array is allocated if statements are
         * appended.
         * @param decl The declaration whose exports are to be recorded.
         */
        function appendExportsOfImportDeclaration(statements: Statement[] | undefined, decl: ImportDeclaration): Statement[] | undefined {
            if (currentModuleInfo.exportEquals) {
                return statements;
            }

            const importClause = decl.importClause;
            if (!importClause) {
                return statements;
            }

            if (importClause.name) {
                statements = appendExportsOfDeclaration(statements, importClause);
            }

            const namedBindings = importClause.namedBindings;
            if (namedBindings) {
                switch (namedBindings.kind) {
                    case SyntaxKind.NamespaceImport:
                        statements = appendExportsOfDeclaration(statements, namedBindings);
                        break;

                    case SyntaxKind.NamedImports:
                        for (const importBinding of namedBindings.elements) {
                            statements = appendExportsOfDeclaration(statements, importBinding, /* liveBinding */ true);
                        }

                        break;
                }
            }

            return statements;
        }

        /**
         * Appends the exports of an ImportEqualsDeclaration to a statement list, returning the
         * statement list.
         *
         * @param statements A statement list to which the down-level export statements are to be
         * appended. If `statements` is `undefined`, a new array is allocated if statements are
         * appended.
         * @param decl The declaration whose exports are to be recorded.
         */
        function appendExportsOfImportEqualsDeclaration(statements: Statement[] | undefined, decl: ImportEqualsDeclaration): Statement[] | undefined {
            if (currentModuleInfo.exportEquals) {
                return statements;
            }

            return appendExportsOfDeclaration(statements, decl);
        }

        /**
         * Appends the exports of a VariableStatement to a statement list, returning the statement
         * list.
         *
         * @param statements A statement list to which the down-level export statements are to be
         * appended. If `statements` is `undefined`, a new array is allocated if statements are
         * appended.
         * @param node The VariableStatement whose exports are to be recorded.
         */
        function appendExportsOfVariableStatement(statements: Statement[] | undefined, node: VariableStatement): Statement[] | undefined {
            if (currentModuleInfo.exportEquals) {
                return statements;
            }

            for (const decl of node.declarationList.declarations) {
                statements = appendExportsOfBindingElement(statements, decl);
            }

            return statements;
        }

        /**
         * Appends the exports of a VariableDeclaration or BindingElement to a statement list,
         * returning the statement list.
         *
         * @param statements A statement list to which the down-level export statements are to be
         * appended. If `statements` is `undefined`, a new array is allocated if statements are
         * appended.
         * @param decl The declaration whose exports are to be recorded.
         */
        function appendExportsOfBindingElement(statements: Statement[] | undefined, decl: VariableDeclaration | BindingElement): Statement[] | undefined {
            if (currentModuleInfo.exportEquals) {
                return statements;
            }

            if (isBindingPattern(decl.name)) {
                for (const element of decl.name.elements) {
                    if (!isOmittedExpression(element)) {
                        statements = appendExportsOfBindingElement(statements, element);
                    }
                }
            }
            else if (!isGeneratedIdentifier(decl.name)) {
                statements = appendExportsOfDeclaration(statements, decl);
            }

            return statements;
        }

        /**
         * Appends the exports of a ClassDeclaration or FunctionDeclaration to a statement list,
         * returning the statement list.
         *
         * @param statements A statement list to which the down-level export statements are to be
         * appended. If `statements` is `undefined`, a new array is allocated if statements are
         * appended.
         * @param decl The declaration whose exports are to be recorded.
         */
        function appendExportsOfHoistedDeclaration(statements: Statement[] | undefined, decl: ClassDeclaration | FunctionDeclaration): Statement[] | undefined {
            if (currentModuleInfo.exportEquals) {
                return statements;
            }

            if (hasSyntacticModifier(decl, ModifierFlags.Export)) {
                const exportName = hasSyntacticModifier(decl, ModifierFlags.Default) ? factory.createIdentifier("default") : factory.getDeclarationName(decl);
                statements = appendExportStatement(statements, exportName, factory.getLocalName(decl), /*location*/ decl);
            }

            if (decl.name) {
                statements = appendExportsOfDeclaration(statements, decl);
            }

            return statements;
        }

        /**
         * Appends the exports of a declaration to a statement list, returning the statement list.
         *
         * @param statements A statement list to which the down-level export statements are to be
         * appended. If `statements` is `undefined`, a new array is allocated if statements are
         * appended.
         * @param decl The declaration to export.
         */
        function appendExportsOfDeclaration(statements: Statement[] | undefined, decl: Declaration, liveBinding?: boolean): Statement[] | undefined {
            const name = factory.getDeclarationName(decl);
            const exportSpecifiers = currentModuleInfo.exportSpecifiers.get(idText(name));
            if (exportSpecifiers) {
                for (const exportSpecifier of exportSpecifiers) {
                    statements = appendExportStatement(statements, exportSpecifier.name, name, /*location*/ exportSpecifier.name, /* allowComments */ undefined, liveBinding);
                }
            }
            return statements;
        }

        /**
         * Appends the down-level representation of an export to a statement list, returning the
         * statement list.
         *
         * @param statements A statement list to which the down-level export statements are to be
         * appended. If `statements` is `undefined`, a new array is allocated if statements are
         * appended.
         * @param exportName The name of the export.
         * @param expression The expression to export.
         * @param location The location to use for source maps and comments for the export.
         * @param allowComments Whether to allow comments on the export.
         */
        function appendExportStatement(statements: Statement[] | undefined, exportName: Identifier, expression: Expression, location?: TextRange, allowComments?: boolean, liveBinding?: boolean): Statement[] | undefined {
            statements = append(statements, createExportStatement(exportName, expression, location, allowComments, liveBinding));
            return statements;
        }

        function createUnderscoreUnderscoreESModule() {
            let statement: Statement;
            if (languageVersion === ScriptTarget.ES3) {
                statement = factory.createExpressionStatement(
                    createExportExpression(
                        factory.createIdentifier("__esModule"),
                        factory.createTrue()
                    )
                );
            }
            else {
                statement = factory.createExpressionStatement(
                    factory.createCallExpression(
                        factory.createPropertyAccessExpression(factory.createIdentifier("Object"), "defineProperty"),
                        /*typeArguments*/ undefined,
                        [
                            factory.createIdentifier("exports"),
                            factory.createStringLiteral("__esModule"),
                            factory.createObjectLiteralExpression([
                                factory.createPropertyAssignment("value", factory.createTrue())
                            ])
                        ]
                    )
                );
            }
            setEmitFlags(statement, EmitFlags.CustomPrologue);
            return statement;
        }

        /**
         * Creates a call to the current file's export function to export a value.
         *
         * @param name The bound name of the export.
         * @param value The exported value.
         * @param location The location to use for source maps and comments for the export.
         * @param allowComments An optional value indicating whether to emit comments for the statement.
         */
        function createExportStatement(name: Identifier, value: Expression, location?: TextRange, allowComments?: boolean, liveBinding?: boolean) {
            const statement = setTextRange(factory.createExpressionStatement(createExportExpression(name, value, /* location */ undefined, liveBinding)), location);
            startOnNewLine(statement);
            if (!allowComments) {
                setEmitFlags(statement, EmitFlags.NoComments);
            }

            return statement;
        }

        /**
         * Creates a call to the current file's export function to export a value.
         *
         * @param name The bound name of the export.
         * @param value The exported value.
         * @param location The location to use for source maps and comments for the export.
         */
        function createExportExpression(name: Identifier, value: Expression, location?: TextRange, liveBinding?: boolean) {
            return setTextRange(
                liveBinding && languageVersion !== ScriptTarget.ES3 ? factory.createCallExpression(
                    factory.createPropertyAccessExpression(
                        factory.createIdentifier("Object"),
                        "defineProperty"
                    ),
                    /*typeArguments*/ undefined,
                    [
                        factory.createIdentifier("exports"),
                        factory.createStringLiteralFromNode(name),
                        factory.createObjectLiteralExpression([
                            factory.createPropertyAssignment("enumerable", factory.createTrue()),
                            factory.createPropertyAssignment("get", factory.createFunctionExpression(
                                /*modifiers*/ undefined,
                                /*asteriskToken*/ undefined,
                                /*name*/ undefined,
                                /*typeParameters*/ undefined,
                                /*parameters*/ [],
                                /*type*/ undefined,
                                factory.createBlock([factory.createReturnStatement(value)])
                            ))
                        ])
                    ]
                ) : factory.createAssignment(
                    factory.createPropertyAccessExpression(
                        factory.createIdentifier("exports"),
                        factory.cloneNode(name)
                    ),
                    value
                ),
                location
            );
        }

        //
        // Modifier Visitors
        //

        /**
         * Visit nodes to elide module-specific modifiers.
         *
         * @param node The node to visit.
         */
        function modifierVisitor(node: Node): VisitResult<Node> {
            // Elide module-specific modifiers.
            switch (node.kind) {
                case SyntaxKind.ExportKeyword:
                case SyntaxKind.DefaultKeyword:
                    return undefined;
            }

            return node;
        }

        //
        // Emit Notification
        //

        /**
         * Hook for node emit notifications.
         *
         * @param hint A hint as to the intended usage of the node.
         * @param node The node to emit.
         * @param emit A callback used to emit the node in the printer.
         */
        function onEmitNode(hint: EmitHint, node: Node, emitCallback: (hint: EmitHint, node: Node) => void): void {
            if (node.kind === SyntaxKind.SourceFile) {
                currentSourceFile = <SourceFile>node;
                currentModuleInfo = moduleInfoMap[getOriginalNodeId(currentSourceFile)];
                noSubstitution = [];

                previousOnEmitNode(hint, node, emitCallback);

                currentSourceFile = undefined!;
                currentModuleInfo = undefined!;
                noSubstitution = undefined!;
            }
            else {
                previousOnEmitNode(hint, node, emitCallback);
            }
        }

        //
        // Substitutions
        //

        /**
         * Hooks node substitutions.
         *
         * @param hint A hint as to the intended usage of the node.
         * @param node The node to substitute.
         */
        function onSubstituteNode(hint: EmitHint, node: Node) {
            node = previousOnSubstituteNode(hint, node);
            if (node.id && noSubstitution[node.id]) {
                return node;
            }

            if (hint === EmitHint.Expression) {
                return substituteExpression(<Expression>node);
            }
            else if (isShorthandPropertyAssignment(node)) {
                return substituteShorthandPropertyAssignment(node);
            }

            return node;
        }

        /**
         * Substitution for a ShorthandPropertyAssignment whose declaration name is an imported
         * or exported symbol.
         *
         * @param node The node to substitute.
         */
        function substituteShorthandPropertyAssignment(node: ShorthandPropertyAssignment): ObjectLiteralElementLike {
            const name = node.name;
            const exportedOrImportedName = substituteExpressionIdentifier(name);
            if (exportedOrImportedName !== name) {
                // A shorthand property with an assignment initializer is probably part of a
                // destructuring assignment
                if (node.objectAssignmentInitializer) {
                    const initializer = factory.createAssignment(exportedOrImportedName, node.objectAssignmentInitializer);
                    return setTextRange(factory.createPropertyAssignment(name, initializer), node);
                }
                return setTextRange(factory.createPropertyAssignment(name, exportedOrImportedName), node);
            }
            return node;
        }

        /**
         * Substitution for an Expression that may contain an imported or exported symbol.
         *
         * @param node The node to substitute.
         */
        function substituteExpression(node: Expression) {
            switch (node.kind) {
                case SyntaxKind.Identifier:
                    return substituteExpressionIdentifier(<Identifier>node);
                case SyntaxKind.BinaryExpression:
                    return substituteBinaryExpression(<BinaryExpression>node);
                case SyntaxKind.PostfixUnaryExpression:
                case SyntaxKind.PrefixUnaryExpression:
                    return substituteUnaryExpression(<PrefixUnaryExpression | PostfixUnaryExpression>node);
            }

            return node;
        }

        /**
         * Substitution for an Identifier expression that may contain an imported or exported
         * symbol.
         *
         * @param node The node to substitute.
         */
        function substituteExpressionIdentifier(node: Identifier): Expression {
            if (getEmitFlags(node) & EmitFlags.HelperName) {
                const externalHelpersModuleName = getExternalHelpersModuleName(currentSourceFile);
                if (externalHelpersModuleName) {
                    return factory.createPropertyAccessExpression(externalHelpersModuleName, node);
                }

                return node;
            }

            if (!isGeneratedIdentifier(node) && !isLocalName(node)) {
                const exportContainer = resolver.getReferencedExportContainer(node, isExportName(node));
                if (exportContainer && exportContainer.kind === SyntaxKind.SourceFile) {
                    return setTextRange(
                        factory.createPropertyAccessExpression(
                            factory.createIdentifier("exports"),
                            factory.cloneNode(node)
                        ),
                        /*location*/ node
                    );
                }

                const importDeclaration = resolver.getReferencedImportDeclaration(node);
                if (importDeclaration) {
                    if (isImportClause(importDeclaration)) {
                        return setTextRange(
                            factory.createPropertyAccessExpression(
                                factory.getGeneratedNameForNode(importDeclaration.parent),
                                factory.createIdentifier("default")
                            ),
                            /*location*/ node
                        );
                    }
                    else if (isImportSpecifier(importDeclaration)) {
                        const name = importDeclaration.propertyName || importDeclaration.name;
                        return setTextRange(
                            factory.createPropertyAccessExpression(
                                factory.getGeneratedNameForNode(importDeclaration.parent.parent.parent),
                                factory.cloneNode(name)
                            ),
                            /*location*/ node
                        );
                    }
                }
            }
            return node;
        }

        /**
         * Substitution for a BinaryExpression that may contain an imported or exported symbol.
         *
         * @param node The node to substitute.
         */
        function substituteBinaryExpression(node: BinaryExpression): Expression {
            // When we see an assignment expression whose left-hand side is an exported symbol,
            // we should ensure all exports of that symbol are updated with the correct value.
            //
            // - We do not substitute generated identifiers for any reason.
            // - We do not substitute identifiers tagged with the LocalName flag.
            // - We do not substitute identifiers that were originally the name of an enum or
            //   namespace due to how they are transformed in TypeScript.
            // - We only substitute identifiers that are exported at the top level.
            if (isAssignmentOperator(node.operatorToken.kind)
                && isIdentifier(node.left)
                && !isGeneratedIdentifier(node.left)
                && !isLocalName(node.left)
                && !isDeclarationNameOfEnumOrNamespace(node.left)) {
                const exportedNames = getExports(node.left);
                if (exportedNames) {
                    // For each additional export of the declaration, apply an export assignment.
                    let expression: Expression = node;
                    for (const exportName of exportedNames) {
                        // Mark the node to prevent triggering this rule again.
                        noSubstitution[getNodeId(expression)] = true;
                        expression = createExportExpression(exportName, expression, /*location*/ node);
                    }

                    return expression;
                }
            }

            return node;
        }

        /**
         * Substitution for a UnaryExpression that may contain an imported or exported symbol.
         *
         * @param node The node to substitute.
         */
        function substituteUnaryExpression(node: PrefixUnaryExpression | PostfixUnaryExpression): Expression {
            // When we see a prefix or postfix increment expression whose operand is an exported
            // symbol, we should ensure all exports of that symbol are updated with the correct
            // value.
            //
            // - We do not substitute generated identifiers for any reason.
            // - We do not substitute identifiers tagged with the LocalName flag.
            // - We do not substitute identifiers that were originally the name of an enum or
            //   namespace due to how they are transformed in TypeScript.
            // - We only substitute identifiers that are exported at the top level.
            if ((node.operator === SyntaxKind.PlusPlusToken || node.operator === SyntaxKind.MinusMinusToken)
                && isIdentifier(node.operand)
                && !isGeneratedIdentifier(node.operand)
                && !isLocalName(node.operand)
                && !isDeclarationNameOfEnumOrNamespace(node.operand)) {
                const exportedNames = getExports(node.operand);
                if (exportedNames) {
                    let expression: Expression = node.kind === SyntaxKind.PostfixUnaryExpression
                        ? setTextRange(
                            factory.createBinaryExpression(
                                node.operand,
                                factory.createToken(node.operator === SyntaxKind.PlusPlusToken ? SyntaxKind.PlusEqualsToken : SyntaxKind.MinusEqualsToken),
                                factory.createNumericLiteral(1)
                            ),
                            /*location*/ node)
                        : node;
                    for (const exportName of exportedNames) {
                        // Mark the node to prevent triggering this rule again.
                        noSubstitution[getNodeId(expression)] = true;
                        expression = createExportExpression(exportName, expression);
                    }

                    return expression;
                }
            }

            return node;
        }

        /**
         * Gets the additional exports of a name.
         *
         * @param name The name.
         */
        function getExports(name: Identifier): Identifier[] | undefined {
            if (!isGeneratedIdentifier(name)) {
                const valueDeclaration = resolver.getReferencedImportDeclaration(name)
                    || resolver.getReferencedValueDeclaration(name);
                if (valueDeclaration) {
                    return currentModuleInfo
                        && currentModuleInfo.exportedBindings[getOriginalNodeId(valueDeclaration)];
                }
            }
        }
    }

    // emit output for the __export helper function
    const exportStarHelper: UnscopedEmitHelper = {
        name: "typescript:export-star",
        importName: "__exportStar",
        scoped: false,
        dependencies: [createBindingHelper],
        priority: 2,
        text: `
            var __exportStar = (this && this.__exportStar) || function(m, exports) {
<<<<<<< HEAD
                for (var p in m) if (!Object.prototype.hasOwnProperty.call(exports, p)) __createBinding(exports, m, p);
            }`
=======
                for (var p in m) if (p !== "default" && !exports.hasOwnProperty(p)) __createBinding(exports, m, p);
            };`
>>>>>>> b397d1fd
    };

    function createExportStarHelper(context: TransformationContext, module: Expression) {
        context.requestEmitHelper(exportStarHelper);
        return context.factory.createCallExpression(context.getEmitHelperFactory().getUnscopedHelperName("__exportStar"), /*typeArguments*/ undefined, [module, context.factory.createIdentifier("exports")]);
    }

    // emit helper for dynamic import
    const dynamicImportUMDHelper: EmitHelper = {
        name: "typescript:dynamicimport-sync-require",
        scoped: true,
        text: `
            var __syncRequire = typeof module === "object" && typeof module.exports === "object";`
    };
<<<<<<< HEAD

    // emit helper for `import * as Name from "foo"`
    export const importStarHelper: UnscopedEmitHelper = {
        name: "typescript:commonjsimportstar",
        importName: "__importStar",
        scoped: false,
        dependencies: [createBindingHelper, setModuleDefaultHelper],
        priority: 2,
        text: `
var __importStar = (this && this.__importStar) || function (mod) {
    if (mod && mod.__esModule) return mod;
    var result = {};
    if (mod != null) for (var k in mod) if (Object.prototype.hasOwnProperty.call(mod, k)) __createBinding(result, mod, k);
    __setModuleDefault(result, mod);
    return result;
};`
    };

    // emit helper for `import Name from "foo"`
    export const importDefaultHelper: UnscopedEmitHelper = {
        name: "typescript:commonjsimportdefault",
        importName: "__importDefault",
        scoped: false,
        text: `
var __importDefault = (this && this.__importDefault) || function (mod) {
    return (mod && mod.__esModule) ? mod : { "default": mod };
};`
    };
=======
>>>>>>> b397d1fd
}
<|MERGE_RESOLUTION|>--- conflicted
+++ resolved
@@ -1,1921 +1,1885 @@
-/*@internal*/
-namespace ts {
-    export function transformModule(context: TransformationContext) {
-        interface AsynchronousDependencies {
-            aliasedModuleNames: Expression[];
-            unaliasedModuleNames: Expression[];
-            importAliasNames: ParameterDeclaration[];
-        }
-
-        function getTransformModuleDelegate(moduleKind: ModuleKind): (node: SourceFile) => SourceFile {
-            switch (moduleKind) {
-                case ModuleKind.AMD: return transformAMDModule;
-                case ModuleKind.UMD: return transformUMDModule;
-                default: return transformCommonJSModule;
-            }
-        }
-
-        const {
-            factory,
-            getEmitHelperFactory: emitHelpers,
-            startLexicalEnvironment,
-            endLexicalEnvironment,
-            hoistVariableDeclaration
-        } = context;
-
-        const compilerOptions = context.getCompilerOptions();
-        const resolver = context.getEmitResolver();
-        const host = context.getEmitHost();
-        const languageVersion = getEmitScriptTarget(compilerOptions);
-        const moduleKind = getEmitModuleKind(compilerOptions);
-        const previousOnSubstituteNode = context.onSubstituteNode;
-        const previousOnEmitNode = context.onEmitNode;
-        context.onSubstituteNode = onSubstituteNode;
-        context.onEmitNode = onEmitNode;
-        context.enableSubstitution(SyntaxKind.Identifier); // Substitutes expression identifiers with imported/exported symbols.
-        context.enableSubstitution(SyntaxKind.BinaryExpression); // Substitutes assignments to exported symbols.
-        context.enableSubstitution(SyntaxKind.PrefixUnaryExpression); // Substitutes updates to exported symbols.
-        context.enableSubstitution(SyntaxKind.PostfixUnaryExpression); // Substitutes updates to exported symbols.
-        context.enableSubstitution(SyntaxKind.ShorthandPropertyAssignment); // Substitutes shorthand property assignments for imported/exported symbols.
-        context.enableEmitNotification(SyntaxKind.SourceFile); // Restore state when substituting nodes in a file.
-
-        const moduleInfoMap: ExternalModuleInfo[] = []; // The ExternalModuleInfo for each file.
-        const deferredExports: (Statement[] | undefined)[] = []; // Exports to defer until an EndOfDeclarationMarker is found.
-
-        let currentSourceFile: SourceFile; // The current file.
-        let currentModuleInfo: ExternalModuleInfo; // The ExternalModuleInfo for the current file.
-        let noSubstitution: boolean[]; // Set of nodes for which substitution rules should be ignored.
-        let needUMDDynamicImportHelper: boolean;
-
-        return chainBundle(context, transformSourceFile);
-
-        /**
-         * Transforms the module aspects of a SourceFile.
-         *
-         * @param node The SourceFile node.
-         */
-        function transformSourceFile(node: SourceFile) {
-            if (node.isDeclarationFile ||
-                !(isEffectiveExternalModule(node, compilerOptions) ||
-                    node.transformFlags & TransformFlags.ContainsDynamicImport ||
-                    (isJsonSourceFile(node) && hasJsonModuleEmitEnabled(compilerOptions) && outFile(compilerOptions)))) {
-                return node;
-            }
-
-            currentSourceFile = node;
-            currentModuleInfo = collectExternalModuleInfo(context, node, resolver, compilerOptions);
-            moduleInfoMap[getOriginalNodeId(node)] = currentModuleInfo;
-
-            // Perform the transformation.
-            const transformModule = getTransformModuleDelegate(moduleKind);
-            const updated = transformModule(node);
-            currentSourceFile = undefined!;
-            currentModuleInfo = undefined!;
-            needUMDDynamicImportHelper = false;
-            return updated;
-        }
-
-
-        function shouldEmitUnderscoreUnderscoreESModule() {
-            if (!currentModuleInfo.exportEquals && isExternalModule(currentSourceFile)) {
-                return true;
-            }
-            return false;
-        }
-
-        /**
-         * Transforms a SourceFile into a CommonJS module.
-         *
-         * @param node The SourceFile node.
-         */
-        function transformCommonJSModule(node: SourceFile) {
-            startLexicalEnvironment();
-
-            const statements: Statement[] = [];
-            const ensureUseStrict = getStrictOptionValue(compilerOptions, "alwaysStrict") || (!compilerOptions.noImplicitUseStrict && isExternalModule(currentSourceFile));
-            const statementOffset = factory.copyPrologue(node.statements, statements, ensureUseStrict && !isJsonSourceFile(node), sourceElementVisitor);
-
-            if (shouldEmitUnderscoreUnderscoreESModule()) {
-                append(statements, createUnderscoreUnderscoreESModule());
-            }
-            if (length(currentModuleInfo.exportedNames)) {
-                append(statements, factory.createExpressionStatement(reduceLeft(currentModuleInfo.exportedNames, (prev, nextId) => factory.createAssignment(factory.createPropertyAccessExpression(factory.createIdentifier("exports"), factory.createIdentifier(idText(nextId))), prev), factory.createVoidZero() as Expression)));
-            }
-
-            append(statements, visitNode(currentModuleInfo.externalHelpersImportDeclaration, sourceElementVisitor, isStatement));
-            addRange(statements, visitNodes(node.statements, sourceElementVisitor, isStatement, statementOffset));
-            addExportEqualsIfNeeded(statements, /*emitAsReturn*/ false);
-            insertStatementsAfterStandardPrologue(statements, endLexicalEnvironment());
-
-            const updated = factory.updateSourceFile(node, setTextRange(factory.createNodeArray(statements), node.statements));
-            addEmitHelpers(updated, context.readEmitHelpers());
-            return updated;
-        }
-
-        /**
-         * Transforms a SourceFile into an AMD module.
-         *
-         * @param node The SourceFile node.
-         */
-        function transformAMDModule(node: SourceFile) {
-            const define = factory.createIdentifier("define");
-            const moduleName = tryGetModuleNameFromFile(factory, node, host, compilerOptions);
-            const jsonSourceFile = isJsonSourceFile(node) && node;
-
-            // An AMD define function has the following shape:
-            //
-            //     define(id?, dependencies?, factory);
-            //
-            // This has the shape of the following:
-            //
-            //     define(name, ["module1", "module2"], function (module1Alias) { ... }
-            //
-            // The location of the alias in the parameter list in the factory function needs to
-            // match the position of the module name in the dependency list.
-            //
-            // To ensure this is true in cases of modules with no aliases, e.g.:
-            //
-            //     import "module"
-            //
-            // or
-            //
-            //     /// <amd-dependency path= "a.css" />
-            //
-            // we need to add modules without alias names to the end of the dependencies list
-
-            const { aliasedModuleNames, unaliasedModuleNames, importAliasNames } = collectAsynchronousDependencies(node, /*includeNonAmdDependencies*/ true);
-
-            // Create an updated SourceFile:
-            //
-            //     define(mofactory.updateSourceFile", "module2"], function ...
-            const updated = factory.updateSourceFile(node,
-                setTextRange(
-                    factory.createNodeArray([
-                        factory.createExpressionStatement(
-                            factory.createCallExpression(
-                                define,
-                                /*typeArguments*/ undefined,
-                                [
-                                    // Add the module name (if provided).
-                                    ...(moduleName ? [moduleName] : []),
-
-                                    // Add the dependency array argument:
-                                    //
-                                    //     ["require", "exports", module1", "module2", ...]
-                                    factory.createArrayLiteralExpression(jsonSourceFile ? emptyArray : [
-                                        factory.createStringLiteral("require"),
-                                        factory.createStringLiteral("exports"),
-                                        ...aliasedModuleNames,
-                                        ...unaliasedModuleNames
-                                    ]),
-
-                                    // Add the module body function argument:
-                                    //
-                                    //     function (require, exports, module1, module2) ...
-                                    jsonSourceFile ?
-                                        jsonSourceFile.statements.length ? jsonSourceFile.statements[0].expression : factory.createObjectLiteralExpression() :
-                                        factory.createFunctionExpression(
-                                            /*modifiers*/ undefined,
-                                            /*asteriskToken*/ undefined,
-                                            /*name*/ undefined,
-                                            /*typeParameters*/ undefined,
-                                            [
-                                                factory.createParameterDeclaration(/*decorators*/ undefined, /*modifiers*/ undefined, /*dotDotDotToken*/ undefined, "require"),
-                                                factory.createParameterDeclaration(/*decorators*/ undefined, /*modifiers*/ undefined, /*dotDotDotToken*/ undefined, "exports"),
-                                                ...importAliasNames
-                                            ],
-                                            /*type*/ undefined,
-                                            transformAsynchronousModuleBody(node)
-                                        )
-                                ]
-                            )
-                        )
-                    ]),
-                    /*location*/ node.statements
-                )
-            );
-
-            addEmitHelpers(updated, context.readEmitHelpers());
-            return updated;
-        }
-
-        /**
-         * Transforms a SourceFile into a UMD module.
-         *
-         * @param node The SourceFile node.
-         */
-        function transformUMDModule(node: SourceFile) {
-            const { aliasedModuleNames, unaliasedModuleNames, importAliasNames } = collectAsynchronousDependencies(node, /*includeNonAmdDependencies*/ false);
-            const moduleName = tryGetModuleNameFromFile(factory, node, host, compilerOptions);
-            const umdHeader = factory.createFunctionExpression(
-                /*modifiers*/ undefined,
-                /*asteriskToken*/ undefined,
-                /*name*/ undefined,
-                /*typeParameters*/ undefined,
-                [factory.createParameterDeclaration(/*decorators*/ undefined, /*modifiers*/ undefined, /*dotDotDotToken*/ undefined, "factory")],
-                /*type*/ undefined,
-                setTextRange(
-                    factory.createBlock(
-                        [
-                            factory.createIfStatement(
-                                factory.createLogicalAnd(
-                                    factory.createTypeCheck(factory.createIdentifier("module"), "object"),
-                                    factory.createTypeCheck(factory.createPropertyAccessExpression(factory.createIdentifier("module"), "exports"), "object")
-                                ),
-                                factory.createBlock([
-                                    factory.createVariableStatement(
-                                        /*modifiers*/ undefined,
-                                        [
-                                            factory.createVariableDeclaration(
-                                                "v",
-                                                /*exclamationToken*/ undefined,
-                                                /*type*/ undefined,
-                                                factory.createCallExpression(
-                                                    factory.createIdentifier("factory"),
-                                                    /*typeArguments*/ undefined,
-                                                    [
-                                                        factory.createIdentifier("require"),
-                                                        factory.createIdentifier("exports")
-                                                    ]
-                                                )
-                                            )
-                                        ]
-                                    ),
-                                    setEmitFlags(
-                                        factory.createIfStatement(
-                                            factory.createStrictInequality(
-                                                factory.createIdentifier("v"),
-                                                factory.createIdentifier("undefined")
-                                            ),
-                                            factory.createExpressionStatement(
-                                                factory.createAssignment(
-                                                    factory.createPropertyAccessExpression(factory.createIdentifier("module"), "exports"),
-                                                    factory.createIdentifier("v")
-                                                )
-                                            )
-                                        ),
-                                        EmitFlags.SingleLine
-                                    )
-                                ]),
-                                factory.createIfStatement(
-                                    factory.createLogicalAnd(
-                                        factory.createTypeCheck(factory.createIdentifier("define"), "function"),
-                                        factory.createPropertyAccessExpression(factory.createIdentifier("define"), "amd")
-                                    ),
-                                    factory.createBlock([
-                                        factory.createExpressionStatement(
-                                            factory.createCallExpression(
-                                                factory.createIdentifier("define"),
-                                                /*typeArguments*/ undefined,
-                                                [
-                                                    // Add the module name (if provided).
-                                                    ...(moduleName ? [moduleName] : []),
-                                                    factory.createArrayLiteralExpression([
-                                                        factory.createStringLiteral("require"),
-                                                        factory.createStringLiteral("exports"),
-                                                        ...aliasedModuleNames,
-                                                        ...unaliasedModuleNames
-                                                    ]),
-                                                    factory.createIdentifier("factory")
-                                                ]
-                                            )
-                                        )
-                                    ])
-                                )
-                            )
-                        ],
-                        /*multiLine*/ true
-                    ),
-                    /*location*/ undefined
-                )
-            );
-
-            // Create an updated SourceFile:
-            //
-            //  (function (factory) {
-            //      if (typeof module === "object" && typeof module.exports === "object") {
-            //          var v = factory(require, exports);
-            //          if (v !== undefined) module.exports = v;
-            //      }
-            //      else if (typeof define === 'function' && define.amd) {
-            //          define(["require", "exports"], factory);
-            //      }
-            //  })(function ...)
-
-            const updated = factory.updateSourceFile(
-                node,
-                setTextRange(
-                    factory.createNodeArray([
-                        factory.createExpressionStatement(
-                            factory.createCallExpression(
-                                umdHeader,
-                                /*typeArguments*/ undefined,
-                                [
-                                    // Add the module body function argument:
-                                    //
-                                    //     function (require, exports) ...
-                                    factory.createFunctionExpression(
-                                        /*modifiers*/ undefined,
-                                        /*asteriskToken*/ undefined,
-                                        /*name*/ undefined,
-                                        /*typeParameters*/ undefined,
-                                        [
-                                            factory.createParameterDeclaration(/*decorators*/ undefined, /*modifiers*/ undefined, /*dotDotDotToken*/ undefined, "require"),
-                                            factory.createParameterDeclaration(/*decorators*/ undefined, /*modifiers*/ undefined, /*dotDotDotToken*/ undefined, "exports"),
-                                            ...importAliasNames
-                                        ],
-                                        /*type*/ undefined,
-                                        transformAsynchronousModuleBody(node)
-                                    )
-                                ]
-                            )
-                        )
-                    ]),
-                    /*location*/ node.statements
-                )
-            );
-
-            addEmitHelpers(updated, context.readEmitHelpers());
-            return updated;
-        }
-
-        /**
-         * Collect the additional asynchronous dependencies for the module.
-         *
-         * @param node The source file.
-         * @param includeNonAmdDependencies A value indicating whether to include non-AMD dependencies.
-         */
-        function collectAsynchronousDependencies(node: SourceFile, includeNonAmdDependencies: boolean): AsynchronousDependencies {
-            // names of modules with corresponding parameter in the factory function
-            const aliasedModuleNames: Expression[] = [];
-
-            // names of modules with no corresponding parameters in factory function
-            const unaliasedModuleNames: Expression[] = [];
-
-            // names of the parameters in the factory function; these
-            // parameters need to match the indexes of the corresponding
-            // module names in aliasedModuleNames.
-            const importAliasNames: ParameterDeclaration[] = [];
-
-            // Fill in amd-dependency tags
-            for (const amdDependency of node.amdDependencies) {
-                if (amdDependency.name) {
-                    aliasedModuleNames.push(factory.createStringLiteral(amdDependency.path));
-                    importAliasNames.push(factory.createParameterDeclaration(/*decorators*/ undefined, /*modifiers*/ undefined, /*dotDotDotToken*/ undefined, amdDependency.name));
-                }
-                else {
-                    unaliasedModuleNames.push(factory.createStringLiteral(amdDependency.path));
-                }
-            }
-
-            for (const importNode of currentModuleInfo.externalImports) {
-                // Find the name of the external module
-                const externalModuleName = getExternalModuleNameLiteral(factory, importNode, currentSourceFile, host, resolver, compilerOptions);
-
-                // Find the name of the module alias, if there is one
-                const importAliasName = getLocalNameForExternalImport(factory, importNode, currentSourceFile);
-                // It is possible that externalModuleName is undefined if it is not string literal.
-                // This can happen in the invalid import syntax.
-                // E.g : "import * from alias from 'someLib';"
-                if (externalModuleName) {
-                    if (includeNonAmdDependencies && importAliasName) {
-                        // Set emitFlags on the name of the classDeclaration
-                        // This is so that when printer will not substitute the identifier
-                        setEmitFlags(importAliasName, EmitFlags.NoSubstitution);
-                        aliasedModuleNames.push(externalModuleName);
-                        importAliasNames.push(factory.createParameterDeclaration(/*decorators*/ undefined, /*modifiers*/ undefined, /*dotDotDotToken*/ undefined, importAliasName));
-                    }
-                    else {
-                        unaliasedModuleNames.push(externalModuleName);
-                    }
-                }
-            }
-
-            return { aliasedModuleNames, unaliasedModuleNames, importAliasNames };
-        }
-
-        function getAMDImportExpressionForImport(node: ImportDeclaration | ExportDeclaration | ImportEqualsDeclaration) {
-            if (isImportEqualsDeclaration(node) || isExportDeclaration(node) || !getExternalModuleNameLiteral(factory, node, currentSourceFile, host, resolver, compilerOptions)) {
-                return undefined;
-            }
-            const name = getLocalNameForExternalImport(factory, node, currentSourceFile)!; // TODO: GH#18217
-            const expr = getHelperExpressionForImport(node, name);
-            if (expr === name) {
-                return undefined;
-            }
-            return factory.createExpressionStatement(factory.createAssignment(name, expr));
-        }
-
-        /**
-         * Transforms a SourceFile into an AMD or UMD module body.
-         *
-         * @param node The SourceFile node.
-         */
-        function transformAsynchronousModuleBody(node: SourceFile) {
-            startLexicalEnvironment();
-
-            const statements: Statement[] = [];
-            const statementOffset = factory.copyPrologue(node.statements, statements, /*ensureUseStrict*/ !compilerOptions.noImplicitUseStrict, sourceElementVisitor);
-
-            if (shouldEmitUnderscoreUnderscoreESModule()) {
-                append(statements, createUnderscoreUnderscoreESModule());
-            }
-            if (length(currentModuleInfo.exportedNames)) {
-                append(statements, factory.createExpressionStatement(reduceLeft(currentModuleInfo.exportedNames, (prev, nextId) => factory.createAssignment(factory.createPropertyAccessExpression(factory.createIdentifier("exports"), factory.createIdentifier(idText(nextId))), prev), factory.createVoidZero() as Expression)));
-            }
-
-            // Visit each statement of the module body.
-            append(statements, visitNode(currentModuleInfo.externalHelpersImportDeclaration, sourceElementVisitor, isStatement));
-            if (moduleKind === ModuleKind.AMD) {
-                addRange(statements, mapDefined(currentModuleInfo.externalImports, getAMDImportExpressionForImport));
-            }
-            addRange(statements, visitNodes(node.statements, sourceElementVisitor, isStatement, statementOffset));
-
-            // Append the 'export =' statement if provided.
-            addExportEqualsIfNeeded(statements, /*emitAsReturn*/ true);
-
-            // End the lexical environment for the module body
-            // and merge any new lexical declarations.
-            insertStatementsAfterStandardPrologue(statements, endLexicalEnvironment());
-
-            const body = factory.createBlock(statements, /*multiLine*/ true);
-            if (needUMDDynamicImportHelper) {
-                addEmitHelper(body, dynamicImportUMDHelper);
-            }
-
-            return body;
-        }
-
-        /**
-         * Adds the down-level representation of `export=` to the statement list if one exists
-         * in the source file.
-         *
-         * @param statements The Statement list to modify.
-         * @param emitAsReturn A value indicating whether to emit the `export=` statement as a
-         * return statement.
-         */
-        function addExportEqualsIfNeeded(statements: Statement[], emitAsReturn: boolean) {
-            if (currentModuleInfo.exportEquals) {
-                const expressionResult = visitNode(currentModuleInfo.exportEquals.expression, moduleExpressionElementVisitor);
-                if (expressionResult) {
-                    if (emitAsReturn) {
-                        const statement = factory.createReturnStatement(expressionResult);
-                        setTextRange(statement, currentModuleInfo.exportEquals);
-                        setEmitFlags(statement, EmitFlags.NoTokenSourceMaps | EmitFlags.NoComments);
-                        statements.push(statement);
-                    }
-                    else {
-                        const statement = factory.createExpressionStatement(
-                            factory.createAssignment(
-                                factory.createPropertyAccessExpression(
-                                    factory.createIdentifier("module"),
-                                    "exports"
-                                ),
-                                expressionResult
-                            )
-                        );
-
-                        setTextRange(statement, currentModuleInfo.exportEquals);
-                        setEmitFlags(statement, EmitFlags.NoComments);
-                        statements.push(statement);
-                    }
-                }
-            }
-        }
-
-        //
-        // Top-Level Source Element Visitors
-        //
-
-        /**
-         * Visits a node at the top level of the source file.
-         *
-         * @param node The node to visit.
-         */
-        function sourceElementVisitor(node: Node): VisitResult<Node> {
-            switch (node.kind) {
-                case SyntaxKind.ImportDeclaration:
-                    return visitImportDeclaration(<ImportDeclaration>node);
-
-                case SyntaxKind.ImportEqualsDeclaration:
-                    return visitImportEqualsDeclaration(<ImportEqualsDeclaration>node);
-
-                case SyntaxKind.ExportDeclaration:
-                    return visitExportDeclaration(<ExportDeclaration>node);
-
-                case SyntaxKind.ExportAssignment:
-                    return visitExportAssignment(<ExportAssignment>node);
-
-                case SyntaxKind.VariableStatement:
-                    return visitVariableStatement(<VariableStatement>node);
-
-                case SyntaxKind.FunctionDeclaration:
-                    return visitFunctionDeclaration(<FunctionDeclaration>node);
-
-                case SyntaxKind.ClassDeclaration:
-                    return visitClassDeclaration(<ClassDeclaration>node);
-
-                case SyntaxKind.MergeDeclarationMarker:
-                    return visitMergeDeclarationMarker(<MergeDeclarationMarker>node);
-
-                case SyntaxKind.EndOfDeclarationMarker:
-                    return visitEndOfDeclarationMarker(<EndOfDeclarationMarker>node);
-
-                default:
-                    return visitEachChild(node, moduleExpressionElementVisitor, context);
-            }
-        }
-
-        function moduleExpressionElementVisitor(node: Expression): VisitResult<Expression> {
-            // This visitor does not need to descend into the tree if there is no dynamic import or destructuring assignment,
-            // as export/import statements are only transformed at the top level of a file.
-            if (!(node.transformFlags & TransformFlags.ContainsDynamicImport) && !(node.transformFlags & TransformFlags.ContainsDestructuringAssignment)) {
-                return node;
-            }
-
-            if (isImportCall(node)) {
-                return visitImportCallExpression(node);
-            }
-            else if (isDestructuringAssignment(node)) {
-                return visitDestructuringAssignment(node);
-            }
-            else {
-                return visitEachChild(node, moduleExpressionElementVisitor, context);
-            }
-        }
-
-        function destructuringNeedsFlattening(node: Expression): boolean {
-            if (isObjectLiteralExpression(node)) {
-                for (const elem of node.properties) {
-                    switch (elem.kind) {
-                        case SyntaxKind.PropertyAssignment:
-                            if (destructuringNeedsFlattening(elem.initializer)) {
-                                return true;
-                            }
-                            break;
-                        case SyntaxKind.ShorthandPropertyAssignment:
-                            if (destructuringNeedsFlattening(elem.name)) {
-                                return true;
-                            }
-                            break;
-                        case SyntaxKind.SpreadAssignment:
-                            if (destructuringNeedsFlattening(elem.expression)) {
-                                return true;
-                            }
-                            break;
-                        case SyntaxKind.MethodDeclaration:
-                        case SyntaxKind.GetAccessor:
-                        case SyntaxKind.SetAccessor:
-                            return false;
-                        default: Debug.assertNever(elem, "Unhandled object member kind");
-                    }
-                }
-            }
-            else if (isArrayLiteralExpression(node)) {
-                for (const elem of node.elements) {
-                    if (isSpreadElement(elem)) {
-                        if (destructuringNeedsFlattening(elem.expression)) {
-                            return true;
-                        }
-                    }
-                    else if (destructuringNeedsFlattening(elem)) {
-                        return true;
-                    }
-                }
-            }
-            else if (isIdentifier(node)) {
-                return length(getExports(node)) > (isExportName(node) ? 1 : 0);
-            }
-            return false;
-        }
-
-        function visitDestructuringAssignment(node: DestructuringAssignment): Expression {
-            if (destructuringNeedsFlattening(node.left)) {
-                return flattenDestructuringAssignment(node, moduleExpressionElementVisitor, context, FlattenLevel.All, /*needsValue*/ false, createAllExportExpressions);
-            }
-            return visitEachChild(node, moduleExpressionElementVisitor, context);
-        }
-
-        function visitImportCallExpression(node: ImportCall): Expression {
-            const argument = visitNode(firstOrUndefined(node.arguments), moduleExpressionElementVisitor);
-            const containsLexicalThis = !!(node.transformFlags & TransformFlags.ContainsLexicalThis);
-            switch (compilerOptions.module) {
-                case ModuleKind.AMD:
-                    return createImportCallExpressionAMD(argument, containsLexicalThis);
-                case ModuleKind.UMD:
-                    return createImportCallExpressionUMD(argument ?? factory.createVoidZero(), containsLexicalThis);
-                case ModuleKind.CommonJS:
-                default:
-                    return createImportCallExpressionCommonJS(argument, containsLexicalThis);
-            }
-        }
-
-        function createImportCallExpressionUMD(arg: Expression, containsLexicalThis: boolean): Expression {
-            // (function (factory) {
-            //      ... (regular UMD)
-            // }
-            // })(function (require, exports, useSyncRequire) {
-            //      "use strict";
-            //      Object.defineProperty(exports, "__esModule", { value: true });
-            //      var __syncRequire = typeof module === "object" && typeof module.exports === "object";
-            //      var __resolved = new Promise(function (resolve) { resolve(); });
-            //      .....
-            //      __syncRequire
-            //          ? __resolved.then(function () { return require(x); }) /*CommonJs Require*/
-            //          : new Promise(function (_a, _b) { require([x], _a, _b); }); /*Amd Require*/
-            // });
-            needUMDDynamicImportHelper = true;
-            if (isSimpleCopiableExpression(arg)) {
-                const argClone = isGeneratedIdentifier(arg) ? arg : isStringLiteral(arg) ? factory.createStringLiteralFromNode(arg) : setEmitFlags(setTextRange(factory.cloneNode(arg), arg), EmitFlags.NoComments);
-                return factory.createConditionalExpression(
-                    /*condition*/ factory.createIdentifier("__syncRequire"),
-                    /*questionToken*/ undefined,
-                    /*whenTrue*/ createImportCallExpressionCommonJS(arg, containsLexicalThis),
-                    /*colonToken*/ undefined,
-                    /*whenFalse*/ createImportCallExpressionAMD(argClone, containsLexicalThis)
-                );
-            }
-            else {
-                const temp = factory.createTempVariable(hoistVariableDeclaration);
-                return factory.createComma(factory.createAssignment(temp, arg), factory.createConditionalExpression(
-                    /*condition*/ factory.createIdentifier("__syncRequire"),
-                    /*questionToken*/ undefined,
-                    /*whenTrue*/ createImportCallExpressionCommonJS(temp, containsLexicalThis),
-                    /*colonToken*/ undefined,
-                    /*whenFalse*/ createImportCallExpressionAMD(temp, containsLexicalThis)
-                ));
-            }
-        }
-
-        function createImportCallExpressionAMD(arg: Expression | undefined, containsLexicalThis: boolean): Expression {
-            // improt("./blah")
-            // emit as
-            // define(["require", "exports", "blah"], function (require, exports) {
-            //     ...
-            //     new Promise(function (_a, _b) { require([x], _a, _b); }); /*Amd Require*/
-            // });
-            const resolve = factory.createUniqueName("resolve");
-            const reject = factory.createUniqueName("reject");
-            const parameters = [
-                factory.createParameterDeclaration(/*decorator*/ undefined, /*modifiers*/ undefined, /*dotDotDotToken*/ undefined, /*name*/ resolve),
-                factory.createParameterDeclaration(/*decorator*/ undefined, /*modifiers*/ undefined, /*dotDotDotToken*/ undefined, /*name*/ reject)
-            ];
-            const body = factory.createBlock([
-                factory.createExpressionStatement(
-                    factory.createCallExpression(
-                        factory.createIdentifier("require"),
-                        /*typeArguments*/ undefined,
-                        [factory.createArrayLiteralExpression([arg || factory.createOmittedExpression()]), resolve, reject]
-                    )
-                )
-            ]);
-
-            let func: FunctionExpression | ArrowFunction;
-            if (languageVersion >= ScriptTarget.ES2015) {
-                func = factory.createArrowFunction(
-                    /*modifiers*/ undefined,
-                    /*typeParameters*/ undefined,
-                    parameters,
-                    /*type*/ undefined,
-                    /*equalsGreaterThanToken*/ undefined,
-                    body);
-            }
-            else {
-                func = factory.createFunctionExpression(
-                    /*modifiers*/ undefined,
-                    /*asteriskToken*/ undefined,
-                    /*name*/ undefined,
-                    /*typeParameters*/ undefined,
-                    parameters,
-                    /*type*/ undefined,
-                    body);
-
-                // if there is a lexical 'this' in the import call arguments, ensure we indicate
-                // that this new function expression indicates it captures 'this' so that the
-                // es2015 transformer will properly substitute 'this' with '_this'.
-                if (containsLexicalThis) {
-                    setEmitFlags(func, EmitFlags.CapturesThis);
-                }
-            }
-
-            const promise = factory.createNewExpression(factory.createIdentifier("Promise"), /*typeArguments*/ undefined, [func]);
-            if (compilerOptions.esModuleInterop) {
-                context.requestEmitHelper(importStarHelper);
-                return factory.createCallExpression(factory.createPropertyAccessExpression(promise, factory.createIdentifier("then")), /*typeArguments*/ undefined, [emitHelpers().createImportStarCallbackHelper()]);
-            }
-            return promise;
-        }
-
-        function createImportCallExpressionCommonJS(arg: Expression | undefined, containsLexicalThis: boolean): Expression {
-            // import("./blah")
-            // emit as
-            // Promise.resolve().then(function () { return require(x); }) /*CommonJs Require*/
-            // We have to wrap require in then callback so that require is done in asynchronously
-            // if we simply do require in resolve callback in Promise constructor. We will execute the loading immediately
-            const promiseResolveCall = factory.createCallExpression(factory.createPropertyAccessExpression(factory.createIdentifier("Promise"), "resolve"), /*typeArguments*/ undefined, /*argumentsArray*/ []);
-            let requireCall: Expression = factory.createCallExpression(factory.createIdentifier("require"), /*typeArguments*/ undefined, arg ? [arg] : []);
-            if (compilerOptions.esModuleInterop) {
-                context.requestEmitHelper(importStarHelper);
-                requireCall = emitHelpers().createImportStarHelper(requireCall);
-            }
-
-            let func: FunctionExpression | ArrowFunction;
-            if (languageVersion >= ScriptTarget.ES2015) {
-                func = factory.createArrowFunction(
-                    /*modifiers*/ undefined,
-                    /*typeParameters*/ undefined,
-                    /*parameters*/ [],
-                    /*type*/ undefined,
-                    /*equalsGreaterThanToken*/ undefined,
-                    requireCall);
-            }
-            else {
-                func = factory.createFunctionExpression(
-                    /*modifiers*/ undefined,
-                    /*asteriskToken*/ undefined,
-                    /*name*/ undefined,
-                    /*typeParameters*/ undefined,
-                    /*parameters*/ [],
-                    /*type*/ undefined,
-                    factory.createBlock([factory.createReturnStatement(requireCall)]));
-
-                // if there is a lexical 'this' in the import call arguments, ensure we indicate
-                // that this new function expression indicates it captures 'this' so that the
-                // es2015 transformer will properly substitute 'this' with '_this'.
-                if (containsLexicalThis) {
-                    setEmitFlags(func, EmitFlags.CapturesThis);
-                }
-            }
-
-            return factory.createCallExpression(factory.createPropertyAccessExpression(promiseResolveCall, "then"), /*typeArguments*/ undefined, [func]);
-        }
-
-        function getHelperExpressionForExport(node: ExportDeclaration, innerExpr: Expression) {
-            if (!compilerOptions.esModuleInterop || getEmitFlags(node) & EmitFlags.NeverApplyImportHelper) {
-                return innerExpr;
-            }
-            if (getExportNeedsImportStarHelper(node)) {
-                context.requestEmitHelper(importStarHelper);
-                return factory.createCallExpression(context.getEmitHelperFactory().getUnscopedHelperName("__importStar"), /*typeArguments*/ undefined, [innerExpr]);
-            }
-            return innerExpr;
-        }
-
-        function getHelperExpressionForImport(node: ImportDeclaration, innerExpr: Expression) {
-            if (!compilerOptions.esModuleInterop || getEmitFlags(node) & EmitFlags.NeverApplyImportHelper) {
-                return innerExpr;
-            }
-            if (getImportNeedsImportStarHelper(node)) {
-                context.requestEmitHelper(importStarHelper);
-                return emitHelpers().createImportStarHelper(innerExpr);
-            }
-            if (getImportNeedsImportDefaultHelper(node)) {
-                context.requestEmitHelper(importDefaultHelper);
-                return emitHelpers().createImportDefaultHelper(innerExpr);
-            }
-            return innerExpr;
-        }
-
-        /**
-         * Visits an ImportDeclaration node.
-         *
-         * @param node The node to visit.
-         */
-        function visitImportDeclaration(node: ImportDeclaration): VisitResult<Statement> {
-            let statements: Statement[] | undefined;
-            const namespaceDeclaration = getNamespaceDeclarationNode(node);
-            if (moduleKind !== ModuleKind.AMD) {
-                if (!node.importClause) {
-                    // import "mod";
-                    return setOriginalNode(setTextRange(factory.createExpressionStatement(createRequireCall(node)), node), node);
-                }
-                else {
-                    const variables: VariableDeclaration[] = [];
-                    if (namespaceDeclaration && !isDefaultImport(node)) {
-                        // import * as n from "mod";
-                        variables.push(
-                            factory.createVariableDeclaration(
-                                factory.cloneNode(namespaceDeclaration.name),
-                                /*exclamationToken*/ undefined,
-                                /*type*/ undefined,
-                                getHelperExpressionForImport(node, createRequireCall(node))
-                            )
-                        );
-                    }
-                    else {
-                        // import d from "mod";
-                        // import { x, y } from "mod";
-                        // import d, { x, y } from "mod";
-                        // import d, * as n from "mod";
-                        variables.push(
-                            factory.createVariableDeclaration(
-                                factory.getGeneratedNameForNode(node),
-                                /*exclamationToken*/ undefined,
-                                /*type*/ undefined,
-                                getHelperExpressionForImport(node, createRequireCall(node))
-                            )
-                        );
-
-                        if (namespaceDeclaration && isDefaultImport(node)) {
-                            variables.push(
-                                factory.createVariableDeclaration(
-                                    factory.cloneNode(namespaceDeclaration.name),
-                                    /*exclamationToken*/ undefined,
-                                    /*type*/ undefined,
-                                    factory.getGeneratedNameForNode(node)
-                                )
-                            );
-                        }
-                    }
-
-                    statements = append(statements,
-                        setOriginalNode(
-                            setTextRange(
-                                factory.createVariableStatement(
-                                    /*modifiers*/ undefined,
-                                    factory.createVariableDeclarationList(
-                                        variables,
-                                        languageVersion >= ScriptTarget.ES2015 ? NodeFlags.Const : NodeFlags.None
-                                    )
-                                ),
-                                /*location*/ node),
-                            /*original*/ node
-                        )
-                    );
-                }
-            }
-            else if (namespaceDeclaration && isDefaultImport(node)) {
-                // import d, * as n from "mod";
-                statements = append(statements,
-                    factory.createVariableStatement(
-                        /*modifiers*/ undefined,
-                        factory.createVariableDeclarationList(
-                            [
-                                setOriginalNode(
-                                    setTextRange(
-                                        factory.createVariableDeclaration(
-                                            factory.cloneNode(namespaceDeclaration.name),
-                                            /*exclamationToken*/ undefined,
-                                            /*type*/ undefined,
-                                            factory.getGeneratedNameForNode(node)
-                                        ),
-                                        /*location*/ node),
-                                    /*original*/ node
-                                )
-                            ],
-                            languageVersion >= ScriptTarget.ES2015 ? NodeFlags.Const : NodeFlags.None
-                        )
-                    )
-                );
-            }
-
-            if (hasAssociatedEndOfDeclarationMarker(node)) {
-                // Defer exports until we encounter an EndOfDeclarationMarker node
-                const id = getOriginalNodeId(node);
-                deferredExports[id] = appendExportsOfImportDeclaration(deferredExports[id], node);
-            }
-            else {
-                statements = appendExportsOfImportDeclaration(statements, node);
-            }
-
-            return singleOrMany(statements);
-        }
-
-        /**
-         * Creates a `require()` call to import an external module.
-         *
-         * @param importNode The declararation to import.
-         */
-        function createRequireCall(importNode: ImportDeclaration | ImportEqualsDeclaration | ExportDeclaration) {
-            const moduleName = getExternalModuleNameLiteral(factory, importNode, currentSourceFile, host, resolver, compilerOptions);
-            const args: Expression[] = [];
-            if (moduleName) {
-                args.push(moduleName);
-            }
-
-            return factory.createCallExpression(factory.createIdentifier("require"), /*typeArguments*/ undefined, args);
-        }
-
-        /**
-         * Visits an ImportEqualsDeclaration node.
-         *
-         * @param node The node to visit.
-         */
-        function visitImportEqualsDeclaration(node: ImportEqualsDeclaration): VisitResult<Statement> {
-            Debug.assert(isExternalModuleImportEqualsDeclaration(node), "import= for internal module references should be handled in an earlier transformer.");
-
-            let statements: Statement[] | undefined;
-            if (moduleKind !== ModuleKind.AMD) {
-                if (hasSyntacticModifier(node, ModifierFlags.Export)) {
-                    statements = append(statements,
-                        setOriginalNode(
-                            setTextRange(
-                                factory.createExpressionStatement(
-                                    createExportExpression(
-                                        node.name,
-                                        createRequireCall(node)
-                                    )
-                                ),
-                                node),
-                            node
-                        )
-                    );
-                }
-                else {
-                    statements = append(statements,
-                        setOriginalNode(
-                            setTextRange(
-                                factory.createVariableStatement(
-                                    /*modifiers*/ undefined,
-                                    factory.createVariableDeclarationList(
-                                        [
-                                            factory.createVariableDeclaration(
-                                                factory.cloneNode(node.name),
-                                                /*exclamationToken*/ undefined,
-                                                /*type*/ undefined,
-                                                createRequireCall(node)
-                                            )
-                                        ],
-                                        /*flags*/ languageVersion >= ScriptTarget.ES2015 ? NodeFlags.Const : NodeFlags.None
-                                    )
-                                ),
-                                node),
-                            node
-                        )
-                    );
-                }
-            }
-            else {
-                if (hasSyntacticModifier(node, ModifierFlags.Export)) {
-                    statements = append(statements,
-                        setOriginalNode(
-                            setTextRange(
-                                factory.createExpressionStatement(
-                                    createExportExpression(factory.getExportName(node), factory.getLocalName(node))
-                                ),
-                                node),
-                            node
-                        )
-                    );
-                }
-            }
-
-            if (hasAssociatedEndOfDeclarationMarker(node)) {
-                // Defer exports until we encounter an EndOfDeclarationMarker node
-                const id = getOriginalNodeId(node);
-                deferredExports[id] = appendExportsOfImportEqualsDeclaration(deferredExports[id], node);
-            }
-            else {
-                statements = appendExportsOfImportEqualsDeclaration(statements, node);
-            }
-
-            return singleOrMany(statements);
-        }
-
-        /**
-         * Visits an ExportDeclaration node.
-         *
-         * @param The node to visit.
-         */
-        function visitExportDeclaration(node: ExportDeclaration): VisitResult<Statement> {
-            if (!node.moduleSpecifier) {
-                // Elide export declarations with no module specifier as they are handled
-                // elsewhere.
-                return undefined;
-            }
-
-            const generatedName = factory.getGeneratedNameForNode(node);
-
-            if (node.exportClause && isNamedExports(node.exportClause)) {
-                const statements: Statement[] = [];
-                // export { x, y } from "mod";
-                if (moduleKind !== ModuleKind.AMD) {
-                    statements.push(
-                        setOriginalNode(
-                            setTextRange(
-                                factory.createVariableStatement(
-                                    /*modifiers*/ undefined,
-                                    factory.createVariableDeclarationList([
-                                        factory.createVariableDeclaration(
-                                            generatedName,
-                                            /*exclamationToken*/ undefined,
-                                            /*type*/ undefined,
-                                            createRequireCall(node)
-                                        )
-                                    ])
-                                ),
-                                /*location*/ node),
-                            /* original */ node
-                        )
-                    );
-                }
-                for (const specifier of node.exportClause.elements) {
-                    if (languageVersion === ScriptTarget.ES3) {
-                        statements.push(
-                            setOriginalNode(
-                                setTextRange(
-                                    factory.createExpressionStatement(
-                                        context.getEmitHelperFactory().createCreateBindingHelper(generatedName, factory.createStringLiteralFromNode(specifier.propertyName || specifier.name), specifier.propertyName ? factory.createStringLiteralFromNode(specifier.name) : undefined)
-                                    ),
-                                    specifier),
-                                specifier
-                            )
-                        );
-                    }
-                    else {
-                        const exportedValue = factory.createPropertyAccessExpression(
-                            generatedName,
-                            specifier.propertyName || specifier.name
-                        );
-                        statements.push(
-                            setOriginalNode(
-                                setTextRange(
-                                    factory.createExpressionStatement(
-                                        createExportExpression(factory.getExportName(specifier), exportedValue, /* location */ undefined, /* liveBinding */ true)
-                                    ),
-                                    specifier),
-                                specifier
-                            )
-                        );
-                    }
-                }
-
-                return singleOrMany(statements);
-            }
-            else if (node.exportClause) {
-                const statements: Statement[] = [];
-                // export * as ns from "mod";
-                statements.push(
-                    setOriginalNode(
-                        setTextRange(
-                            factory.createExpressionStatement(
-                                createExportExpression(
-                                    factory.cloneNode(node.exportClause.name),
-                                    moduleKind !== ModuleKind.AMD ?
-                                        getHelperExpressionForExport(node, createRequireCall(node)) :
-                                        factory.createIdentifier(idText(node.exportClause.name))
-                                )
-                            ),
-                            node
-                        ),
-                        node
-                    )
-                );
-
-                return singleOrMany(statements);
-            }
-            else {
-                // export * from "mod";
-                return setOriginalNode(
-                    setTextRange(
-                        factory.createExpressionStatement(
-                            createExportStarHelper(context, moduleKind !== ModuleKind.AMD ? createRequireCall(node) : generatedName)
-                        ),
-                        node),
-                    node
-                );
-            }
-        }
-
-        /**
-         * Visits an ExportAssignment node.
-         *
-         * @param node The node to visit.
-         */
-        function visitExportAssignment(node: ExportAssignment): VisitResult<Statement> {
-            if (node.isExportEquals) {
-                return undefined;
-            }
-
-            let statements: Statement[] | undefined;
-            const original = node.original;
-            if (original && hasAssociatedEndOfDeclarationMarker(original)) {
-                // Defer exports until we encounter an EndOfDeclarationMarker node
-                const id = getOriginalNodeId(node);
-                deferredExports[id] = appendExportStatement(deferredExports[id], factory.createIdentifier("default"), visitNode(node.expression, moduleExpressionElementVisitor), /*location*/ node, /*allowComments*/ true);
-            }
-            else {
-                statements = appendExportStatement(statements, factory.createIdentifier("default"), visitNode(node.expression, moduleExpressionElementVisitor), /*location*/ node, /*allowComments*/ true);
-            }
-
-            return singleOrMany(statements);
-        }
-
-        /**
-         * Visits a FunctionDeclaration node.
-         *
-         * @param node The node to visit.
-         */
-        function visitFunctionDeclaration(node: FunctionDeclaration): VisitResult<Statement> {
-            let statements: Statement[] | undefined;
-            if (hasSyntacticModifier(node, ModifierFlags.Export)) {
-                statements = append(statements,
-                    setOriginalNode(
-                        setTextRange(
-                            factory.createFunctionDeclaration(
-                                /*decorators*/ undefined,
-                                visitNodes(node.modifiers, modifierVisitor, isModifier),
-                                node.asteriskToken,
-                                factory.getDeclarationName(node, /*allowComments*/ true, /*allowSourceMaps*/ true),
-                                /*typeParameters*/ undefined,
-                                visitNodes(node.parameters, moduleExpressionElementVisitor),
-                                /*type*/ undefined,
-                                visitEachChild(node.body, moduleExpressionElementVisitor, context)
-                            ),
-                            /*location*/ node
-                        ),
-                        /*original*/ node
-                    )
-                );
-            }
-            else {
-                statements = append(statements, visitEachChild(node, moduleExpressionElementVisitor, context));
-            }
-
-            if (hasAssociatedEndOfDeclarationMarker(node)) {
-                // Defer exports until we encounter an EndOfDeclarationMarker node
-                const id = getOriginalNodeId(node);
-                deferredExports[id] = appendExportsOfHoistedDeclaration(deferredExports[id], node);
-            }
-            else {
-                statements = appendExportsOfHoistedDeclaration(statements, node);
-            }
-
-            return singleOrMany(statements);
-        }
-
-        /**
-         * Visits a ClassDeclaration node.
-         *
-         * @param node The node to visit.
-         */
-        function visitClassDeclaration(node: ClassDeclaration): VisitResult<Statement> {
-            let statements: Statement[] | undefined;
-            if (hasSyntacticModifier(node, ModifierFlags.Export)) {
-                statements = append(statements,
-                    setOriginalNode(
-                        setTextRange(
-                            factory.createClassDeclaration(
-                                /*decorators*/ undefined,
-                                visitNodes(node.modifiers, modifierVisitor, isModifier),
-                                factory.getDeclarationName(node, /*allowComments*/ true, /*allowSourceMaps*/ true),
-                                /*typeParameters*/ undefined,
-                                visitNodes(node.heritageClauses, moduleExpressionElementVisitor),
-                                visitNodes(node.members, moduleExpressionElementVisitor)
-                            ),
-                            node
-                        ),
-                        node
-                    )
-                );
-            }
-            else {
-                statements = append(statements, visitEachChild(node, moduleExpressionElementVisitor, context));
-            }
-
-            if (hasAssociatedEndOfDeclarationMarker(node)) {
-                // Defer exports until we encounter an EndOfDeclarationMarker node
-                const id = getOriginalNodeId(node);
-                deferredExports[id] = appendExportsOfHoistedDeclaration(deferredExports[id], node);
-            }
-            else {
-                statements = appendExportsOfHoistedDeclaration(statements, node);
-            }
-
-            return singleOrMany(statements);
-        }
-
-        /**
-         * Visits a VariableStatement node.
-         *
-         * @param node The node to visit.
-         */
-        function visitVariableStatement(node: VariableStatement): VisitResult<Statement> {
-            let statements: Statement[] | undefined;
-            let variables: VariableDeclaration[] | undefined;
-            let expressions: Expression[] | undefined;
-
-            if (hasSyntacticModifier(node, ModifierFlags.Export)) {
-                let modifiers: NodeArray<Modifier> | undefined;
-
-                // If we're exporting these variables, then these just become assignments to 'exports.x'.
-                for (const variable of node.declarationList.declarations) {
-                    if (isIdentifier(variable.name) && isLocalName(variable.name)) {
-                        if (!modifiers) {
-                            modifiers = visitNodes(node.modifiers, modifierVisitor, isModifier);
-                        }
-
-                        variables = append(variables, variable);
-                    }
-                    else if (variable.initializer) {
-                        expressions = append(expressions, transformInitializedVariable(variable as InitializedVariableDeclaration));
-                    }
-                }
-
-                if (variables) {
-                    statements = append(statements, factory.updateVariableStatement(node, modifiers, factory.updateVariableDeclarationList(node.declarationList, variables)));
-                }
-
-                if (expressions) {
-                    statements = append(statements, setOriginalNode(setTextRange(factory.createExpressionStatement(factory.inlineExpressions(expressions)), node), node));
-                }
-            }
-            else {
-                statements = append(statements, visitEachChild(node, moduleExpressionElementVisitor, context));
-            }
-
-            if (hasAssociatedEndOfDeclarationMarker(node)) {
-                // Defer exports until we encounter an EndOfDeclarationMarker node
-                const id = getOriginalNodeId(node);
-                deferredExports[id] = appendExportsOfVariableStatement(deferredExports[id], node);
-            }
-            else {
-                statements = appendExportsOfVariableStatement(statements, node);
-            }
-
-            return singleOrMany(statements);
-        }
-
-        function createAllExportExpressions(name: Identifier, value: Expression, location?: TextRange) {
-            const exportedNames = getExports(name);
-            if (exportedNames) {
-                // For each additional export of the declaration, apply an export assignment.
-                let expression: Expression = isExportName(name) ? value : factory.createAssignment(name, value);
-                for (const exportName of exportedNames) {
-                    // Mark the node to prevent triggering substitution.
-                    setEmitFlags(expression, EmitFlags.NoSubstitution);
-                    expression = createExportExpression(exportName, expression, /*location*/ location);
-                }
-
-                return expression;
-            }
-            return factory.createAssignment(name, value);
-        }
-
-        /**
-         * Transforms an exported variable with an initializer into an expression.
-         *
-         * @param node The node to transform.
-         */
-        function transformInitializedVariable(node: InitializedVariableDeclaration): Expression {
-            if (isBindingPattern(node.name)) {
-                return flattenDestructuringAssignment(
-                    visitNode(node, moduleExpressionElementVisitor),
-                    /*visitor*/ undefined,
-                    context,
-                    FlattenLevel.All,
-                    /*needsValue*/ false,
-                    createAllExportExpressions
-                );
-            }
-            else {
-                return factory.createAssignment(
-                    setTextRange(
-                        factory.createPropertyAccessExpression(
-                            factory.createIdentifier("exports"),
-                            node.name
-                        ),
-                        /*location*/ node.name
-                    ),
-                    node.initializer ? visitNode(node.initializer, moduleExpressionElementVisitor) : factory.createVoidZero()
-                );
-            }
-        }
-
-        /**
-         * Visits a MergeDeclarationMarker used as a placeholder for the beginning of a merged
-         * and transformed declaration.
-         *
-         * @param node The node to visit.
-         */
-        function visitMergeDeclarationMarker(node: MergeDeclarationMarker): VisitResult<Statement> {
-            // For an EnumDeclaration or ModuleDeclaration that merges with a preceeding
-            // declaration we do not emit a leading variable declaration. To preserve the
-            // begin/end semantics of the declararation and to properly handle exports
-            // we wrapped the leading variable declaration in a `MergeDeclarationMarker`.
-            //
-            // To balance the declaration, add the exports of the elided variable
-            // statement.
-            if (hasAssociatedEndOfDeclarationMarker(node) && node.original!.kind === SyntaxKind.VariableStatement) {
-                const id = getOriginalNodeId(node);
-                deferredExports[id] = appendExportsOfVariableStatement(deferredExports[id], <VariableStatement>node.original);
-            }
-
-            return node;
-        }
-
-        /**
-         * Determines whether a node has an associated EndOfDeclarationMarker.
-         *
-         * @param node The node to test.
-         */
-        function hasAssociatedEndOfDeclarationMarker(node: Node) {
-            return (getEmitFlags(node) & EmitFlags.HasEndOfDeclarationMarker) !== 0;
-        }
-
-        /**
-         * Visits a DeclarationMarker used as a placeholder for the end of a transformed
-         * declaration.
-         *
-         * @param node The node to visit.
-         */
-        function visitEndOfDeclarationMarker(node: EndOfDeclarationMarker): VisitResult<Statement> {
-            // For some transformations we emit an `EndOfDeclarationMarker` to mark the actual
-            // end of the transformed declaration. We use this marker to emit any deferred exports
-            // of the declaration.
-            const id = getOriginalNodeId(node);
-            const statements = deferredExports[id];
-            if (statements) {
-                delete deferredExports[id];
-                return append(statements, node);
-            }
-
-            return node;
-        }
-
-        /**
-         * Appends the exports of an ImportDeclaration to a statement list, returning the
-         * statement list.
-         *
-         * @param statements A statement list to which the down-level export statements are to be
-         * appended. If `statements` is `undefined`, a new array is allocated if statements are
-         * appended.
-         * @param decl The declaration whose exports are to be recorded.
-         */
-        function appendExportsOfImportDeclaration(statements: Statement[] | undefined, decl: ImportDeclaration): Statement[] | undefined {
-            if (currentModuleInfo.exportEquals) {
-                return statements;
-            }
-
-            const importClause = decl.importClause;
-            if (!importClause) {
-                return statements;
-            }
-
-            if (importClause.name) {
-                statements = appendExportsOfDeclaration(statements, importClause);
-            }
-
-            const namedBindings = importClause.namedBindings;
-            if (namedBindings) {
-                switch (namedBindings.kind) {
-                    case SyntaxKind.NamespaceImport:
-                        statements = appendExportsOfDeclaration(statements, namedBindings);
-                        break;
-
-                    case SyntaxKind.NamedImports:
-                        for (const importBinding of namedBindings.elements) {
-                            statements = appendExportsOfDeclaration(statements, importBinding, /* liveBinding */ true);
-                        }
-
-                        break;
-                }
-            }
-
-            return statements;
-        }
-
-        /**
-         * Appends the exports of an ImportEqualsDeclaration to a statement list, returning the
-         * statement list.
-         *
-         * @param statements A statement list to which the down-level export statements are to be
-         * appended. If `statements` is `undefined`, a new array is allocated if statements are
-         * appended.
-         * @param decl The declaration whose exports are to be recorded.
-         */
-        function appendExportsOfImportEqualsDeclaration(statements: Statement[] | undefined, decl: ImportEqualsDeclaration): Statement[] | undefined {
-            if (currentModuleInfo.exportEquals) {
-                return statements;
-            }
-
-            return appendExportsOfDeclaration(statements, decl);
-        }
-
-        /**
-         * Appends the exports of a VariableStatement to a statement list, returning the statement
-         * list.
-         *
-         * @param statements A statement list to which the down-level export statements are to be
-         * appended. If `statements` is `undefined`, a new array is allocated if statements are
-         * appended.
-         * @param node The VariableStatement whose exports are to be recorded.
-         */
-        function appendExportsOfVariableStatement(statements: Statement[] | undefined, node: VariableStatement): Statement[] | undefined {
-            if (currentModuleInfo.exportEquals) {
-                return statements;
-            }
-
-            for (const decl of node.declarationList.declarations) {
-                statements = appendExportsOfBindingElement(statements, decl);
-            }
-
-            return statements;
-        }
-
-        /**
-         * Appends the exports of a VariableDeclaration or BindingElement to a statement list,
-         * returning the statement list.
-         *
-         * @param statements A statement list to which the down-level export statements are to be
-         * appended. If `statements` is `undefined`, a new array is allocated if statements are
-         * appended.
-         * @param decl The declaration whose exports are to be recorded.
-         */
-        function appendExportsOfBindingElement(statements: Statement[] | undefined, decl: VariableDeclaration | BindingElement): Statement[] | undefined {
-            if (currentModuleInfo.exportEquals) {
-                return statements;
-            }
-
-            if (isBindingPattern(decl.name)) {
-                for (const element of decl.name.elements) {
-                    if (!isOmittedExpression(element)) {
-                        statements = appendExportsOfBindingElement(statements, element);
-                    }
-                }
-            }
-            else if (!isGeneratedIdentifier(decl.name)) {
-                statements = appendExportsOfDeclaration(statements, decl);
-            }
-
-            return statements;
-        }
-
-        /**
-         * Appends the exports of a ClassDeclaration or FunctionDeclaration to a statement list,
-         * returning the statement list.
-         *
-         * @param statements A statement list to which the down-level export statements are to be
-         * appended. If `statements` is `undefined`, a new array is allocated if statements are
-         * appended.
-         * @param decl The declaration whose exports are to be recorded.
-         */
-        function appendExportsOfHoistedDeclaration(statements: Statement[] | undefined, decl: ClassDeclaration | FunctionDeclaration): Statement[] | undefined {
-            if (currentModuleInfo.exportEquals) {
-                return statements;
-            }
-
-            if (hasSyntacticModifier(decl, ModifierFlags.Export)) {
-                const exportName = hasSyntacticModifier(decl, ModifierFlags.Default) ? factory.createIdentifier("default") : factory.getDeclarationName(decl);
-                statements = appendExportStatement(statements, exportName, factory.getLocalName(decl), /*location*/ decl);
-            }
-
-            if (decl.name) {
-                statements = appendExportsOfDeclaration(statements, decl);
-            }
-
-            return statements;
-        }
-
-        /**
-         * Appends the exports of a declaration to a statement list, returning the statement list.
-         *
-         * @param statements A statement list to which the down-level export statements are to be
-         * appended. If `statements` is `undefined`, a new array is allocated if statements are
-         * appended.
-         * @param decl The declaration to export.
-         */
-        function appendExportsOfDeclaration(statements: Statement[] | undefined, decl: Declaration, liveBinding?: boolean): Statement[] | undefined {
-            const name = factory.getDeclarationName(decl);
-            const exportSpecifiers = currentModuleInfo.exportSpecifiers.get(idText(name));
-            if (exportSpecifiers) {
-                for (const exportSpecifier of exportSpecifiers) {
-                    statements = appendExportStatement(statements, exportSpecifier.name, name, /*location*/ exportSpecifier.name, /* allowComments */ undefined, liveBinding);
-                }
-            }
-            return statements;
-        }
-
-        /**
-         * Appends the down-level representation of an export to a statement list, returning the
-         * statement list.
-         *
-         * @param statements A statement list to which the down-level export statements are to be
-         * appended. If `statements` is `undefined`, a new array is allocated if statements are
-         * appended.
-         * @param exportName The name of the export.
-         * @param expression The expression to export.
-         * @param location The location to use for source maps and comments for the export.
-         * @param allowComments Whether to allow comments on the export.
-         */
-        function appendExportStatement(statements: Statement[] | undefined, exportName: Identifier, expression: Expression, location?: TextRange, allowComments?: boolean, liveBinding?: boolean): Statement[] | undefined {
-            statements = append(statements, createExportStatement(exportName, expression, location, allowComments, liveBinding));
-            return statements;
-        }
-
-        function createUnderscoreUnderscoreESModule() {
-            let statement: Statement;
-            if (languageVersion === ScriptTarget.ES3) {
-                statement = factory.createExpressionStatement(
-                    createExportExpression(
-                        factory.createIdentifier("__esModule"),
-                        factory.createTrue()
-                    )
-                );
-            }
-            else {
-                statement = factory.createExpressionStatement(
-                    factory.createCallExpression(
-                        factory.createPropertyAccessExpression(factory.createIdentifier("Object"), "defineProperty"),
-                        /*typeArguments*/ undefined,
-                        [
-                            factory.createIdentifier("exports"),
-                            factory.createStringLiteral("__esModule"),
-                            factory.createObjectLiteralExpression([
-                                factory.createPropertyAssignment("value", factory.createTrue())
-                            ])
-                        ]
-                    )
-                );
-            }
-            setEmitFlags(statement, EmitFlags.CustomPrologue);
-            return statement;
-        }
-
-        /**
-         * Creates a call to the current file's export function to export a value.
-         *
-         * @param name The bound name of the export.
-         * @param value The exported value.
-         * @param location The location to use for source maps and comments for the export.
-         * @param allowComments An optional value indicating whether to emit comments for the statement.
-         */
-        function createExportStatement(name: Identifier, value: Expression, location?: TextRange, allowComments?: boolean, liveBinding?: boolean) {
-            const statement = setTextRange(factory.createExpressionStatement(createExportExpression(name, value, /* location */ undefined, liveBinding)), location);
-            startOnNewLine(statement);
-            if (!allowComments) {
-                setEmitFlags(statement, EmitFlags.NoComments);
-            }
-
-            return statement;
-        }
-
-        /**
-         * Creates a call to the current file's export function to export a value.
-         *
-         * @param name The bound name of the export.
-         * @param value The exported value.
-         * @param location The location to use for source maps and comments for the export.
-         */
-        function createExportExpression(name: Identifier, value: Expression, location?: TextRange, liveBinding?: boolean) {
-            return setTextRange(
-                liveBinding && languageVersion !== ScriptTarget.ES3 ? factory.createCallExpression(
-                    factory.createPropertyAccessExpression(
-                        factory.createIdentifier("Object"),
-                        "defineProperty"
-                    ),
-                    /*typeArguments*/ undefined,
-                    [
-                        factory.createIdentifier("exports"),
-                        factory.createStringLiteralFromNode(name),
-                        factory.createObjectLiteralExpression([
-                            factory.createPropertyAssignment("enumerable", factory.createTrue()),
-                            factory.createPropertyAssignment("get", factory.createFunctionExpression(
-                                /*modifiers*/ undefined,
-                                /*asteriskToken*/ undefined,
-                                /*name*/ undefined,
-                                /*typeParameters*/ undefined,
-                                /*parameters*/ [],
-                                /*type*/ undefined,
-                                factory.createBlock([factory.createReturnStatement(value)])
-                            ))
-                        ])
-                    ]
-                ) : factory.createAssignment(
-                    factory.createPropertyAccessExpression(
-                        factory.createIdentifier("exports"),
-                        factory.cloneNode(name)
-                    ),
-                    value
-                ),
-                location
-            );
-        }
-
-        //
-        // Modifier Visitors
-        //
-
-        /**
-         * Visit nodes to elide module-specific modifiers.
-         *
-         * @param node The node to visit.
-         */
-        function modifierVisitor(node: Node): VisitResult<Node> {
-            // Elide module-specific modifiers.
-            switch (node.kind) {
-                case SyntaxKind.ExportKeyword:
-                case SyntaxKind.DefaultKeyword:
-                    return undefined;
-            }
-
-            return node;
-        }
-
-        //
-        // Emit Notification
-        //
-
-        /**
-         * Hook for node emit notifications.
-         *
-         * @param hint A hint as to the intended usage of the node.
-         * @param node The node to emit.
-         * @param emit A callback used to emit the node in the printer.
-         */
-        function onEmitNode(hint: EmitHint, node: Node, emitCallback: (hint: EmitHint, node: Node) => void): void {
-            if (node.kind === SyntaxKind.SourceFile) {
-                currentSourceFile = <SourceFile>node;
-                currentModuleInfo = moduleInfoMap[getOriginalNodeId(currentSourceFile)];
-                noSubstitution = [];
-
-                previousOnEmitNode(hint, node, emitCallback);
-
-                currentSourceFile = undefined!;
-                currentModuleInfo = undefined!;
-                noSubstitution = undefined!;
-            }
-            else {
-                previousOnEmitNode(hint, node, emitCallback);
-            }
-        }
-
-        //
-        // Substitutions
-        //
-
-        /**
-         * Hooks node substitutions.
-         *
-         * @param hint A hint as to the intended usage of the node.
-         * @param node The node to substitute.
-         */
-        function onSubstituteNode(hint: EmitHint, node: Node) {
-            node = previousOnSubstituteNode(hint, node);
-            if (node.id && noSubstitution[node.id]) {
-                return node;
-            }
-
-            if (hint === EmitHint.Expression) {
-                return substituteExpression(<Expression>node);
-            }
-            else if (isShorthandPropertyAssignment(node)) {
-                return substituteShorthandPropertyAssignment(node);
-            }
-
-            return node;
-        }
-
-        /**
-         * Substitution for a ShorthandPropertyAssignment whose declaration name is an imported
-         * or exported symbol.
-         *
-         * @param node The node to substitute.
-         */
-        function substituteShorthandPropertyAssignment(node: ShorthandPropertyAssignment): ObjectLiteralElementLike {
-            const name = node.name;
-            const exportedOrImportedName = substituteExpressionIdentifier(name);
-            if (exportedOrImportedName !== name) {
-                // A shorthand property with an assignment initializer is probably part of a
-                // destructuring assignment
-                if (node.objectAssignmentInitializer) {
-                    const initializer = factory.createAssignment(exportedOrImportedName, node.objectAssignmentInitializer);
-                    return setTextRange(factory.createPropertyAssignment(name, initializer), node);
-                }
-                return setTextRange(factory.createPropertyAssignment(name, exportedOrImportedName), node);
-            }
-            return node;
-        }
-
-        /**
-         * Substitution for an Expression that may contain an imported or exported symbol.
-         *
-         * @param node The node to substitute.
-         */
-        function substituteExpression(node: Expression) {
-            switch (node.kind) {
-                case SyntaxKind.Identifier:
-                    return substituteExpressionIdentifier(<Identifier>node);
-                case SyntaxKind.BinaryExpression:
-                    return substituteBinaryExpression(<BinaryExpression>node);
-                case SyntaxKind.PostfixUnaryExpression:
-                case SyntaxKind.PrefixUnaryExpression:
-                    return substituteUnaryExpression(<PrefixUnaryExpression | PostfixUnaryExpression>node);
-            }
-
-            return node;
-        }
-
-        /**
-         * Substitution for an Identifier expression that may contain an imported or exported
-         * symbol.
-         *
-         * @param node The node to substitute.
-         */
-        function substituteExpressionIdentifier(node: Identifier): Expression {
-            if (getEmitFlags(node) & EmitFlags.HelperName) {
-                const externalHelpersModuleName = getExternalHelpersModuleName(currentSourceFile);
-                if (externalHelpersModuleName) {
-                    return factory.createPropertyAccessExpression(externalHelpersModuleName, node);
-                }
-
-                return node;
-            }
-
-            if (!isGeneratedIdentifier(node) && !isLocalName(node)) {
-                const exportContainer = resolver.getReferencedExportContainer(node, isExportName(node));
-                if (exportContainer && exportContainer.kind === SyntaxKind.SourceFile) {
-                    return setTextRange(
-                        factory.createPropertyAccessExpression(
-                            factory.createIdentifier("exports"),
-                            factory.cloneNode(node)
-                        ),
-                        /*location*/ node
-                    );
-                }
-
-                const importDeclaration = resolver.getReferencedImportDeclaration(node);
-                if (importDeclaration) {
-                    if (isImportClause(importDeclaration)) {
-                        return setTextRange(
-                            factory.createPropertyAccessExpression(
-                                factory.getGeneratedNameForNode(importDeclaration.parent),
-                                factory.createIdentifier("default")
-                            ),
-                            /*location*/ node
-                        );
-                    }
-                    else if (isImportSpecifier(importDeclaration)) {
-                        const name = importDeclaration.propertyName || importDeclaration.name;
-                        return setTextRange(
-                            factory.createPropertyAccessExpression(
-                                factory.getGeneratedNameForNode(importDeclaration.parent.parent.parent),
-                                factory.cloneNode(name)
-                            ),
-                            /*location*/ node
-                        );
-                    }
-                }
-            }
-            return node;
-        }
-
-        /**
-         * Substitution for a BinaryExpression that may contain an imported or exported symbol.
-         *
-         * @param node The node to substitute.
-         */
-        function substituteBinaryExpression(node: BinaryExpression): Expression {
-            // When we see an assignment expression whose left-hand side is an exported symbol,
-            // we should ensure all exports of that symbol are updated with the correct value.
-            //
-            // - We do not substitute generated identifiers for any reason.
-            // - We do not substitute identifiers tagged with the LocalName flag.
-            // - We do not substitute identifiers that were originally the name of an enum or
-            //   namespace due to how they are transformed in TypeScript.
-            // - We only substitute identifiers that are exported at the top level.
-            if (isAssignmentOperator(node.operatorToken.kind)
-                && isIdentifier(node.left)
-                && !isGeneratedIdentifier(node.left)
-                && !isLocalName(node.left)
-                && !isDeclarationNameOfEnumOrNamespace(node.left)) {
-                const exportedNames = getExports(node.left);
-                if (exportedNames) {
-                    // For each additional export of the declaration, apply an export assignment.
-                    let expression: Expression = node;
-                    for (const exportName of exportedNames) {
-                        // Mark the node to prevent triggering this rule again.
-                        noSubstitution[getNodeId(expression)] = true;
-                        expression = createExportExpression(exportName, expression, /*location*/ node);
-                    }
-
-                    return expression;
-                }
-            }
-
-            return node;
-        }
-
-        /**
-         * Substitution for a UnaryExpression that may contain an imported or exported symbol.
-         *
-         * @param node The node to substitute.
-         */
-        function substituteUnaryExpression(node: PrefixUnaryExpression | PostfixUnaryExpression): Expression {
-            // When we see a prefix or postfix increment expression whose operand is an exported
-            // symbol, we should ensure all exports of that symbol are updated with the correct
-            // value.
-            //
-            // - We do not substitute generated identifiers for any reason.
-            // - We do not substitute identifiers tagged with the LocalName flag.
-            // - We do not substitute identifiers that were originally the name of an enum or
-            //   namespace due to how they are transformed in TypeScript.
-            // - We only substitute identifiers that are exported at the top level.
-            if ((node.operator === SyntaxKind.PlusPlusToken || node.operator === SyntaxKind.MinusMinusToken)
-                && isIdentifier(node.operand)
-                && !isGeneratedIdentifier(node.operand)
-                && !isLocalName(node.operand)
-                && !isDeclarationNameOfEnumOrNamespace(node.operand)) {
-                const exportedNames = getExports(node.operand);
-                if (exportedNames) {
-                    let expression: Expression = node.kind === SyntaxKind.PostfixUnaryExpression
-                        ? setTextRange(
-                            factory.createBinaryExpression(
-                                node.operand,
-                                factory.createToken(node.operator === SyntaxKind.PlusPlusToken ? SyntaxKind.PlusEqualsToken : SyntaxKind.MinusEqualsToken),
-                                factory.createNumericLiteral(1)
-                            ),
-                            /*location*/ node)
-                        : node;
-                    for (const exportName of exportedNames) {
-                        // Mark the node to prevent triggering this rule again.
-                        noSubstitution[getNodeId(expression)] = true;
-                        expression = createExportExpression(exportName, expression);
-                    }
-
-                    return expression;
-                }
-            }
-
-            return node;
-        }
-
-        /**
-         * Gets the additional exports of a name.
-         *
-         * @param name The name.
-         */
-        function getExports(name: Identifier): Identifier[] | undefined {
-            if (!isGeneratedIdentifier(name)) {
-                const valueDeclaration = resolver.getReferencedImportDeclaration(name)
-                    || resolver.getReferencedValueDeclaration(name);
-                if (valueDeclaration) {
-                    return currentModuleInfo
-                        && currentModuleInfo.exportedBindings[getOriginalNodeId(valueDeclaration)];
-                }
-            }
-        }
-    }
-
-    // emit output for the __export helper function
-    const exportStarHelper: UnscopedEmitHelper = {
-        name: "typescript:export-star",
-        importName: "__exportStar",
-        scoped: false,
-        dependencies: [createBindingHelper],
-        priority: 2,
-        text: `
-            var __exportStar = (this && this.__exportStar) || function(m, exports) {
-<<<<<<< HEAD
-                for (var p in m) if (!Object.prototype.hasOwnProperty.call(exports, p)) __createBinding(exports, m, p);
-            }`
-=======
-                for (var p in m) if (p !== "default" && !exports.hasOwnProperty(p)) __createBinding(exports, m, p);
-            };`
->>>>>>> b397d1fd
-    };
-
-    function createExportStarHelper(context: TransformationContext, module: Expression) {
-        context.requestEmitHelper(exportStarHelper);
-        return context.factory.createCallExpression(context.getEmitHelperFactory().getUnscopedHelperName("__exportStar"), /*typeArguments*/ undefined, [module, context.factory.createIdentifier("exports")]);
-    }
-
-    // emit helper for dynamic import
-    const dynamicImportUMDHelper: EmitHelper = {
-        name: "typescript:dynamicimport-sync-require",
-        scoped: true,
-        text: `
-            var __syncRequire = typeof module === "object" && typeof module.exports === "object";`
-    };
-<<<<<<< HEAD
-
-    // emit helper for `import * as Name from "foo"`
-    export const importStarHelper: UnscopedEmitHelper = {
-        name: "typescript:commonjsimportstar",
-        importName: "__importStar",
-        scoped: false,
-        dependencies: [createBindingHelper, setModuleDefaultHelper],
-        priority: 2,
-        text: `
-var __importStar = (this && this.__importStar) || function (mod) {
-    if (mod && mod.__esModule) return mod;
-    var result = {};
-    if (mod != null) for (var k in mod) if (Object.prototype.hasOwnProperty.call(mod, k)) __createBinding(result, mod, k);
-    __setModuleDefault(result, mod);
-    return result;
-};`
-    };
-
-    // emit helper for `import Name from "foo"`
-    export const importDefaultHelper: UnscopedEmitHelper = {
-        name: "typescript:commonjsimportdefault",
-        importName: "__importDefault",
-        scoped: false,
-        text: `
-var __importDefault = (this && this.__importDefault) || function (mod) {
-    return (mod && mod.__esModule) ? mod : { "default": mod };
-};`
-    };
-=======
->>>>>>> b397d1fd
-}
+/*@internal*/
+namespace ts {
+    export function transformModule(context: TransformationContext) {
+        interface AsynchronousDependencies {
+            aliasedModuleNames: Expression[];
+            unaliasedModuleNames: Expression[];
+            importAliasNames: ParameterDeclaration[];
+        }
+
+        function getTransformModuleDelegate(moduleKind: ModuleKind): (node: SourceFile) => SourceFile {
+            switch (moduleKind) {
+                case ModuleKind.AMD: return transformAMDModule;
+                case ModuleKind.UMD: return transformUMDModule;
+                default: return transformCommonJSModule;
+            }
+        }
+
+        const {
+            factory,
+            getEmitHelperFactory: emitHelpers,
+            startLexicalEnvironment,
+            endLexicalEnvironment,
+            hoistVariableDeclaration
+        } = context;
+
+        const compilerOptions = context.getCompilerOptions();
+        const resolver = context.getEmitResolver();
+        const host = context.getEmitHost();
+        const languageVersion = getEmitScriptTarget(compilerOptions);
+        const moduleKind = getEmitModuleKind(compilerOptions);
+        const previousOnSubstituteNode = context.onSubstituteNode;
+        const previousOnEmitNode = context.onEmitNode;
+        context.onSubstituteNode = onSubstituteNode;
+        context.onEmitNode = onEmitNode;
+        context.enableSubstitution(SyntaxKind.Identifier); // Substitutes expression identifiers with imported/exported symbols.
+        context.enableSubstitution(SyntaxKind.BinaryExpression); // Substitutes assignments to exported symbols.
+        context.enableSubstitution(SyntaxKind.PrefixUnaryExpression); // Substitutes updates to exported symbols.
+        context.enableSubstitution(SyntaxKind.PostfixUnaryExpression); // Substitutes updates to exported symbols.
+        context.enableSubstitution(SyntaxKind.ShorthandPropertyAssignment); // Substitutes shorthand property assignments for imported/exported symbols.
+        context.enableEmitNotification(SyntaxKind.SourceFile); // Restore state when substituting nodes in a file.
+
+        const moduleInfoMap: ExternalModuleInfo[] = []; // The ExternalModuleInfo for each file.
+        const deferredExports: (Statement[] | undefined)[] = []; // Exports to defer until an EndOfDeclarationMarker is found.
+
+        let currentSourceFile: SourceFile; // The current file.
+        let currentModuleInfo: ExternalModuleInfo; // The ExternalModuleInfo for the current file.
+        let noSubstitution: boolean[]; // Set of nodes for which substitution rules should be ignored.
+        let needUMDDynamicImportHelper: boolean;
+
+        return chainBundle(context, transformSourceFile);
+
+        /**
+         * Transforms the module aspects of a SourceFile.
+         *
+         * @param node The SourceFile node.
+         */
+        function transformSourceFile(node: SourceFile) {
+            if (node.isDeclarationFile ||
+                !(isEffectiveExternalModule(node, compilerOptions) ||
+                    node.transformFlags & TransformFlags.ContainsDynamicImport ||
+                    (isJsonSourceFile(node) && hasJsonModuleEmitEnabled(compilerOptions) && outFile(compilerOptions)))) {
+                return node;
+            }
+
+            currentSourceFile = node;
+            currentModuleInfo = collectExternalModuleInfo(context, node, resolver, compilerOptions);
+            moduleInfoMap[getOriginalNodeId(node)] = currentModuleInfo;
+
+            // Perform the transformation.
+            const transformModule = getTransformModuleDelegate(moduleKind);
+            const updated = transformModule(node);
+            currentSourceFile = undefined!;
+            currentModuleInfo = undefined!;
+            needUMDDynamicImportHelper = false;
+            return updated;
+        }
+
+
+        function shouldEmitUnderscoreUnderscoreESModule() {
+            if (!currentModuleInfo.exportEquals && isExternalModule(currentSourceFile)) {
+                return true;
+            }
+            return false;
+        }
+
+        /**
+         * Transforms a SourceFile into a CommonJS module.
+         *
+         * @param node The SourceFile node.
+         */
+        function transformCommonJSModule(node: SourceFile) {
+            startLexicalEnvironment();
+
+            const statements: Statement[] = [];
+            const ensureUseStrict = getStrictOptionValue(compilerOptions, "alwaysStrict") || (!compilerOptions.noImplicitUseStrict && isExternalModule(currentSourceFile));
+            const statementOffset = factory.copyPrologue(node.statements, statements, ensureUseStrict && !isJsonSourceFile(node), sourceElementVisitor);
+
+            if (shouldEmitUnderscoreUnderscoreESModule()) {
+                append(statements, createUnderscoreUnderscoreESModule());
+            }
+            if (length(currentModuleInfo.exportedNames)) {
+                append(statements, factory.createExpressionStatement(reduceLeft(currentModuleInfo.exportedNames, (prev, nextId) => factory.createAssignment(factory.createPropertyAccessExpression(factory.createIdentifier("exports"), factory.createIdentifier(idText(nextId))), prev), factory.createVoidZero() as Expression)));
+            }
+
+            append(statements, visitNode(currentModuleInfo.externalHelpersImportDeclaration, sourceElementVisitor, isStatement));
+            addRange(statements, visitNodes(node.statements, sourceElementVisitor, isStatement, statementOffset));
+            addExportEqualsIfNeeded(statements, /*emitAsReturn*/ false);
+            insertStatementsAfterStandardPrologue(statements, endLexicalEnvironment());
+
+            const updated = factory.updateSourceFile(node, setTextRange(factory.createNodeArray(statements), node.statements));
+            addEmitHelpers(updated, context.readEmitHelpers());
+            return updated;
+        }
+
+        /**
+         * Transforms a SourceFile into an AMD module.
+         *
+         * @param node The SourceFile node.
+         */
+        function transformAMDModule(node: SourceFile) {
+            const define = factory.createIdentifier("define");
+            const moduleName = tryGetModuleNameFromFile(factory, node, host, compilerOptions);
+            const jsonSourceFile = isJsonSourceFile(node) && node;
+
+            // An AMD define function has the following shape:
+            //
+            //     define(id?, dependencies?, factory);
+            //
+            // This has the shape of the following:
+            //
+            //     define(name, ["module1", "module2"], function (module1Alias) { ... }
+            //
+            // The location of the alias in the parameter list in the factory function needs to
+            // match the position of the module name in the dependency list.
+            //
+            // To ensure this is true in cases of modules with no aliases, e.g.:
+            //
+            //     import "module"
+            //
+            // or
+            //
+            //     /// <amd-dependency path= "a.css" />
+            //
+            // we need to add modules without alias names to the end of the dependencies list
+
+            const { aliasedModuleNames, unaliasedModuleNames, importAliasNames } = collectAsynchronousDependencies(node, /*includeNonAmdDependencies*/ true);
+
+            // Create an updated SourceFile:
+            //
+            //     define(mofactory.updateSourceFile", "module2"], function ...
+            const updated = factory.updateSourceFile(node,
+                setTextRange(
+                    factory.createNodeArray([
+                        factory.createExpressionStatement(
+                            factory.createCallExpression(
+                                define,
+                                /*typeArguments*/ undefined,
+                                [
+                                    // Add the module name (if provided).
+                                    ...(moduleName ? [moduleName] : []),
+
+                                    // Add the dependency array argument:
+                                    //
+                                    //     ["require", "exports", module1", "module2", ...]
+                                    factory.createArrayLiteralExpression(jsonSourceFile ? emptyArray : [
+                                        factory.createStringLiteral("require"),
+                                        factory.createStringLiteral("exports"),
+                                        ...aliasedModuleNames,
+                                        ...unaliasedModuleNames
+                                    ]),
+
+                                    // Add the module body function argument:
+                                    //
+                                    //     function (require, exports, module1, module2) ...
+                                    jsonSourceFile ?
+                                        jsonSourceFile.statements.length ? jsonSourceFile.statements[0].expression : factory.createObjectLiteralExpression() :
+                                        factory.createFunctionExpression(
+                                            /*modifiers*/ undefined,
+                                            /*asteriskToken*/ undefined,
+                                            /*name*/ undefined,
+                                            /*typeParameters*/ undefined,
+                                            [
+                                                factory.createParameterDeclaration(/*decorators*/ undefined, /*modifiers*/ undefined, /*dotDotDotToken*/ undefined, "require"),
+                                                factory.createParameterDeclaration(/*decorators*/ undefined, /*modifiers*/ undefined, /*dotDotDotToken*/ undefined, "exports"),
+                                                ...importAliasNames
+                                            ],
+                                            /*type*/ undefined,
+                                            transformAsynchronousModuleBody(node)
+                                        )
+                                ]
+                            )
+                        )
+                    ]),
+                    /*location*/ node.statements
+                )
+            );
+
+            addEmitHelpers(updated, context.readEmitHelpers());
+            return updated;
+        }
+
+        /**
+         * Transforms a SourceFile into a UMD module.
+         *
+         * @param node The SourceFile node.
+         */
+        function transformUMDModule(node: SourceFile) {
+            const { aliasedModuleNames, unaliasedModuleNames, importAliasNames } = collectAsynchronousDependencies(node, /*includeNonAmdDependencies*/ false);
+            const moduleName = tryGetModuleNameFromFile(factory, node, host, compilerOptions);
+            const umdHeader = factory.createFunctionExpression(
+                /*modifiers*/ undefined,
+                /*asteriskToken*/ undefined,
+                /*name*/ undefined,
+                /*typeParameters*/ undefined,
+                [factory.createParameterDeclaration(/*decorators*/ undefined, /*modifiers*/ undefined, /*dotDotDotToken*/ undefined, "factory")],
+                /*type*/ undefined,
+                setTextRange(
+                    factory.createBlock(
+                        [
+                            factory.createIfStatement(
+                                factory.createLogicalAnd(
+                                    factory.createTypeCheck(factory.createIdentifier("module"), "object"),
+                                    factory.createTypeCheck(factory.createPropertyAccessExpression(factory.createIdentifier("module"), "exports"), "object")
+                                ),
+                                factory.createBlock([
+                                    factory.createVariableStatement(
+                                        /*modifiers*/ undefined,
+                                        [
+                                            factory.createVariableDeclaration(
+                                                "v",
+                                                /*exclamationToken*/ undefined,
+                                                /*type*/ undefined,
+                                                factory.createCallExpression(
+                                                    factory.createIdentifier("factory"),
+                                                    /*typeArguments*/ undefined,
+                                                    [
+                                                        factory.createIdentifier("require"),
+                                                        factory.createIdentifier("exports")
+                                                    ]
+                                                )
+                                            )
+                                        ]
+                                    ),
+                                    setEmitFlags(
+                                        factory.createIfStatement(
+                                            factory.createStrictInequality(
+                                                factory.createIdentifier("v"),
+                                                factory.createIdentifier("undefined")
+                                            ),
+                                            factory.createExpressionStatement(
+                                                factory.createAssignment(
+                                                    factory.createPropertyAccessExpression(factory.createIdentifier("module"), "exports"),
+                                                    factory.createIdentifier("v")
+                                                )
+                                            )
+                                        ),
+                                        EmitFlags.SingleLine
+                                    )
+                                ]),
+                                factory.createIfStatement(
+                                    factory.createLogicalAnd(
+                                        factory.createTypeCheck(factory.createIdentifier("define"), "function"),
+                                        factory.createPropertyAccessExpression(factory.createIdentifier("define"), "amd")
+                                    ),
+                                    factory.createBlock([
+                                        factory.createExpressionStatement(
+                                            factory.createCallExpression(
+                                                factory.createIdentifier("define"),
+                                                /*typeArguments*/ undefined,
+                                                [
+                                                    // Add the module name (if provided).
+                                                    ...(moduleName ? [moduleName] : []),
+                                                    factory.createArrayLiteralExpression([
+                                                        factory.createStringLiteral("require"),
+                                                        factory.createStringLiteral("exports"),
+                                                        ...aliasedModuleNames,
+                                                        ...unaliasedModuleNames
+                                                    ]),
+                                                    factory.createIdentifier("factory")
+                                                ]
+                                            )
+                                        )
+                                    ])
+                                )
+                            )
+                        ],
+                        /*multiLine*/ true
+                    ),
+                    /*location*/ undefined
+                )
+            );
+
+            // Create an updated SourceFile:
+            //
+            //  (function (factory) {
+            //      if (typeof module === "object" && typeof module.exports === "object") {
+            //          var v = factory(require, exports);
+            //          if (v !== undefined) module.exports = v;
+            //      }
+            //      else if (typeof define === 'function' && define.amd) {
+            //          define(["require", "exports"], factory);
+            //      }
+            //  })(function ...)
+
+            const updated = factory.updateSourceFile(
+                node,
+                setTextRange(
+                    factory.createNodeArray([
+                        factory.createExpressionStatement(
+                            factory.createCallExpression(
+                                umdHeader,
+                                /*typeArguments*/ undefined,
+                                [
+                                    // Add the module body function argument:
+                                    //
+                                    //     function (require, exports) ...
+                                    factory.createFunctionExpression(
+                                        /*modifiers*/ undefined,
+                                        /*asteriskToken*/ undefined,
+                                        /*name*/ undefined,
+                                        /*typeParameters*/ undefined,
+                                        [
+                                            factory.createParameterDeclaration(/*decorators*/ undefined, /*modifiers*/ undefined, /*dotDotDotToken*/ undefined, "require"),
+                                            factory.createParameterDeclaration(/*decorators*/ undefined, /*modifiers*/ undefined, /*dotDotDotToken*/ undefined, "exports"),
+                                            ...importAliasNames
+                                        ],
+                                        /*type*/ undefined,
+                                        transformAsynchronousModuleBody(node)
+                                    )
+                                ]
+                            )
+                        )
+                    ]),
+                    /*location*/ node.statements
+                )
+            );
+
+            addEmitHelpers(updated, context.readEmitHelpers());
+            return updated;
+        }
+
+        /**
+         * Collect the additional asynchronous dependencies for the module.
+         *
+         * @param node The source file.
+         * @param includeNonAmdDependencies A value indicating whether to include non-AMD dependencies.
+         */
+        function collectAsynchronousDependencies(node: SourceFile, includeNonAmdDependencies: boolean): AsynchronousDependencies {
+            // names of modules with corresponding parameter in the factory function
+            const aliasedModuleNames: Expression[] = [];
+
+            // names of modules with no corresponding parameters in factory function
+            const unaliasedModuleNames: Expression[] = [];
+
+            // names of the parameters in the factory function; these
+            // parameters need to match the indexes of the corresponding
+            // module names in aliasedModuleNames.
+            const importAliasNames: ParameterDeclaration[] = [];
+
+            // Fill in amd-dependency tags
+            for (const amdDependency of node.amdDependencies) {
+                if (amdDependency.name) {
+                    aliasedModuleNames.push(factory.createStringLiteral(amdDependency.path));
+                    importAliasNames.push(factory.createParameterDeclaration(/*decorators*/ undefined, /*modifiers*/ undefined, /*dotDotDotToken*/ undefined, amdDependency.name));
+                }
+                else {
+                    unaliasedModuleNames.push(factory.createStringLiteral(amdDependency.path));
+                }
+            }
+
+            for (const importNode of currentModuleInfo.externalImports) {
+                // Find the name of the external module
+                const externalModuleName = getExternalModuleNameLiteral(factory, importNode, currentSourceFile, host, resolver, compilerOptions);
+
+                // Find the name of the module alias, if there is one
+                const importAliasName = getLocalNameForExternalImport(factory, importNode, currentSourceFile);
+                // It is possible that externalModuleName is undefined if it is not string literal.
+                // This can happen in the invalid import syntax.
+                // E.g : "import * from alias from 'someLib';"
+                if (externalModuleName) {
+                    if (includeNonAmdDependencies && importAliasName) {
+                        // Set emitFlags on the name of the classDeclaration
+                        // This is so that when printer will not substitute the identifier
+                        setEmitFlags(importAliasName, EmitFlags.NoSubstitution);
+                        aliasedModuleNames.push(externalModuleName);
+                        importAliasNames.push(factory.createParameterDeclaration(/*decorators*/ undefined, /*modifiers*/ undefined, /*dotDotDotToken*/ undefined, importAliasName));
+                    }
+                    else {
+                        unaliasedModuleNames.push(externalModuleName);
+                    }
+                }
+            }
+
+            return { aliasedModuleNames, unaliasedModuleNames, importAliasNames };
+        }
+
+        function getAMDImportExpressionForImport(node: ImportDeclaration | ExportDeclaration | ImportEqualsDeclaration) {
+            if (isImportEqualsDeclaration(node) || isExportDeclaration(node) || !getExternalModuleNameLiteral(factory, node, currentSourceFile, host, resolver, compilerOptions)) {
+                return undefined;
+            }
+            const name = getLocalNameForExternalImport(factory, node, currentSourceFile)!; // TODO: GH#18217
+            const expr = getHelperExpressionForImport(node, name);
+            if (expr === name) {
+                return undefined;
+            }
+            return factory.createExpressionStatement(factory.createAssignment(name, expr));
+        }
+
+        /**
+         * Transforms a SourceFile into an AMD or UMD module body.
+         *
+         * @param node The SourceFile node.
+         */
+        function transformAsynchronousModuleBody(node: SourceFile) {
+            startLexicalEnvironment();
+
+            const statements: Statement[] = [];
+            const statementOffset = factory.copyPrologue(node.statements, statements, /*ensureUseStrict*/ !compilerOptions.noImplicitUseStrict, sourceElementVisitor);
+
+            if (shouldEmitUnderscoreUnderscoreESModule()) {
+                append(statements, createUnderscoreUnderscoreESModule());
+            }
+            if (length(currentModuleInfo.exportedNames)) {
+                append(statements, factory.createExpressionStatement(reduceLeft(currentModuleInfo.exportedNames, (prev, nextId) => factory.createAssignment(factory.createPropertyAccessExpression(factory.createIdentifier("exports"), factory.createIdentifier(idText(nextId))), prev), factory.createVoidZero() as Expression)));
+            }
+
+            // Visit each statement of the module body.
+            append(statements, visitNode(currentModuleInfo.externalHelpersImportDeclaration, sourceElementVisitor, isStatement));
+            if (moduleKind === ModuleKind.AMD) {
+                addRange(statements, mapDefined(currentModuleInfo.externalImports, getAMDImportExpressionForImport));
+            }
+            addRange(statements, visitNodes(node.statements, sourceElementVisitor, isStatement, statementOffset));
+
+            // Append the 'export =' statement if provided.
+            addExportEqualsIfNeeded(statements, /*emitAsReturn*/ true);
+
+            // End the lexical environment for the module body
+            // and merge any new lexical declarations.
+            insertStatementsAfterStandardPrologue(statements, endLexicalEnvironment());
+
+            const body = factory.createBlock(statements, /*multiLine*/ true);
+            if (needUMDDynamicImportHelper) {
+                addEmitHelper(body, dynamicImportUMDHelper);
+            }
+
+            return body;
+        }
+
+        /**
+         * Adds the down-level representation of `export=` to the statement list if one exists
+         * in the source file.
+         *
+         * @param statements The Statement list to modify.
+         * @param emitAsReturn A value indicating whether to emit the `export=` statement as a
+         * return statement.
+         */
+        function addExportEqualsIfNeeded(statements: Statement[], emitAsReturn: boolean) {
+            if (currentModuleInfo.exportEquals) {
+                const expressionResult = visitNode(currentModuleInfo.exportEquals.expression, moduleExpressionElementVisitor);
+                if (expressionResult) {
+                    if (emitAsReturn) {
+                        const statement = factory.createReturnStatement(expressionResult);
+                        setTextRange(statement, currentModuleInfo.exportEquals);
+                        setEmitFlags(statement, EmitFlags.NoTokenSourceMaps | EmitFlags.NoComments);
+                        statements.push(statement);
+                    }
+                    else {
+                        const statement = factory.createExpressionStatement(
+                            factory.createAssignment(
+                                factory.createPropertyAccessExpression(
+                                    factory.createIdentifier("module"),
+                                    "exports"
+                                ),
+                                expressionResult
+                            )
+                        );
+
+                        setTextRange(statement, currentModuleInfo.exportEquals);
+                        setEmitFlags(statement, EmitFlags.NoComments);
+                        statements.push(statement);
+                    }
+                }
+            }
+        }
+
+        //
+        // Top-Level Source Element Visitors
+        //
+
+        /**
+         * Visits a node at the top level of the source file.
+         *
+         * @param node The node to visit.
+         */
+        function sourceElementVisitor(node: Node): VisitResult<Node> {
+            switch (node.kind) {
+                case SyntaxKind.ImportDeclaration:
+                    return visitImportDeclaration(<ImportDeclaration>node);
+
+                case SyntaxKind.ImportEqualsDeclaration:
+                    return visitImportEqualsDeclaration(<ImportEqualsDeclaration>node);
+
+                case SyntaxKind.ExportDeclaration:
+                    return visitExportDeclaration(<ExportDeclaration>node);
+
+                case SyntaxKind.ExportAssignment:
+                    return visitExportAssignment(<ExportAssignment>node);
+
+                case SyntaxKind.VariableStatement:
+                    return visitVariableStatement(<VariableStatement>node);
+
+                case SyntaxKind.FunctionDeclaration:
+                    return visitFunctionDeclaration(<FunctionDeclaration>node);
+
+                case SyntaxKind.ClassDeclaration:
+                    return visitClassDeclaration(<ClassDeclaration>node);
+
+                case SyntaxKind.MergeDeclarationMarker:
+                    return visitMergeDeclarationMarker(<MergeDeclarationMarker>node);
+
+                case SyntaxKind.EndOfDeclarationMarker:
+                    return visitEndOfDeclarationMarker(<EndOfDeclarationMarker>node);
+
+                default:
+                    return visitEachChild(node, moduleExpressionElementVisitor, context);
+            }
+        }
+
+        function moduleExpressionElementVisitor(node: Expression): VisitResult<Expression> {
+            // This visitor does not need to descend into the tree if there is no dynamic import or destructuring assignment,
+            // as export/import statements are only transformed at the top level of a file.
+            if (!(node.transformFlags & TransformFlags.ContainsDynamicImport) && !(node.transformFlags & TransformFlags.ContainsDestructuringAssignment)) {
+                return node;
+            }
+
+            if (isImportCall(node)) {
+                return visitImportCallExpression(node);
+            }
+            else if (isDestructuringAssignment(node)) {
+                return visitDestructuringAssignment(node);
+            }
+            else {
+                return visitEachChild(node, moduleExpressionElementVisitor, context);
+            }
+        }
+
+        function destructuringNeedsFlattening(node: Expression): boolean {
+            if (isObjectLiteralExpression(node)) {
+                for (const elem of node.properties) {
+                    switch (elem.kind) {
+                        case SyntaxKind.PropertyAssignment:
+                            if (destructuringNeedsFlattening(elem.initializer)) {
+                                return true;
+                            }
+                            break;
+                        case SyntaxKind.ShorthandPropertyAssignment:
+                            if (destructuringNeedsFlattening(elem.name)) {
+                                return true;
+                            }
+                            break;
+                        case SyntaxKind.SpreadAssignment:
+                            if (destructuringNeedsFlattening(elem.expression)) {
+                                return true;
+                            }
+                            break;
+                        case SyntaxKind.MethodDeclaration:
+                        case SyntaxKind.GetAccessor:
+                        case SyntaxKind.SetAccessor:
+                            return false;
+                        default: Debug.assertNever(elem, "Unhandled object member kind");
+                    }
+                }
+            }
+            else if (isArrayLiteralExpression(node)) {
+                for (const elem of node.elements) {
+                    if (isSpreadElement(elem)) {
+                        if (destructuringNeedsFlattening(elem.expression)) {
+                            return true;
+                        }
+                    }
+                    else if (destructuringNeedsFlattening(elem)) {
+                        return true;
+                    }
+                }
+            }
+            else if (isIdentifier(node)) {
+                return length(getExports(node)) > (isExportName(node) ? 1 : 0);
+            }
+            return false;
+        }
+
+        function visitDestructuringAssignment(node: DestructuringAssignment): Expression {
+            if (destructuringNeedsFlattening(node.left)) {
+                return flattenDestructuringAssignment(node, moduleExpressionElementVisitor, context, FlattenLevel.All, /*needsValue*/ false, createAllExportExpressions);
+            }
+            return visitEachChild(node, moduleExpressionElementVisitor, context);
+        }
+
+        function visitImportCallExpression(node: ImportCall): Expression {
+            const argument = visitNode(firstOrUndefined(node.arguments), moduleExpressionElementVisitor);
+            const containsLexicalThis = !!(node.transformFlags & TransformFlags.ContainsLexicalThis);
+            switch (compilerOptions.module) {
+                case ModuleKind.AMD:
+                    return createImportCallExpressionAMD(argument, containsLexicalThis);
+                case ModuleKind.UMD:
+                    return createImportCallExpressionUMD(argument ?? factory.createVoidZero(), containsLexicalThis);
+                case ModuleKind.CommonJS:
+                default:
+                    return createImportCallExpressionCommonJS(argument, containsLexicalThis);
+            }
+        }
+
+        function createImportCallExpressionUMD(arg: Expression, containsLexicalThis: boolean): Expression {
+            // (function (factory) {
+            //      ... (regular UMD)
+            // }
+            // })(function (require, exports, useSyncRequire) {
+            //      "use strict";
+            //      Object.defineProperty(exports, "__esModule", { value: true });
+            //      var __syncRequire = typeof module === "object" && typeof module.exports === "object";
+            //      var __resolved = new Promise(function (resolve) { resolve(); });
+            //      .....
+            //      __syncRequire
+            //          ? __resolved.then(function () { return require(x); }) /*CommonJs Require*/
+            //          : new Promise(function (_a, _b) { require([x], _a, _b); }); /*Amd Require*/
+            // });
+            needUMDDynamicImportHelper = true;
+            if (isSimpleCopiableExpression(arg)) {
+                const argClone = isGeneratedIdentifier(arg) ? arg : isStringLiteral(arg) ? factory.createStringLiteralFromNode(arg) : setEmitFlags(setTextRange(factory.cloneNode(arg), arg), EmitFlags.NoComments);
+                return factory.createConditionalExpression(
+                    /*condition*/ factory.createIdentifier("__syncRequire"),
+                    /*questionToken*/ undefined,
+                    /*whenTrue*/ createImportCallExpressionCommonJS(arg, containsLexicalThis),
+                    /*colonToken*/ undefined,
+                    /*whenFalse*/ createImportCallExpressionAMD(argClone, containsLexicalThis)
+                );
+            }
+            else {
+                const temp = factory.createTempVariable(hoistVariableDeclaration);
+                return factory.createComma(factory.createAssignment(temp, arg), factory.createConditionalExpression(
+                    /*condition*/ factory.createIdentifier("__syncRequire"),
+                    /*questionToken*/ undefined,
+                    /*whenTrue*/ createImportCallExpressionCommonJS(temp, containsLexicalThis),
+                    /*colonToken*/ undefined,
+                    /*whenFalse*/ createImportCallExpressionAMD(temp, containsLexicalThis)
+                ));
+            }
+        }
+
+        function createImportCallExpressionAMD(arg: Expression | undefined, containsLexicalThis: boolean): Expression {
+            // improt("./blah")
+            // emit as
+            // define(["require", "exports", "blah"], function (require, exports) {
+            //     ...
+            //     new Promise(function (_a, _b) { require([x], _a, _b); }); /*Amd Require*/
+            // });
+            const resolve = factory.createUniqueName("resolve");
+            const reject = factory.createUniqueName("reject");
+            const parameters = [
+                factory.createParameterDeclaration(/*decorator*/ undefined, /*modifiers*/ undefined, /*dotDotDotToken*/ undefined, /*name*/ resolve),
+                factory.createParameterDeclaration(/*decorator*/ undefined, /*modifiers*/ undefined, /*dotDotDotToken*/ undefined, /*name*/ reject)
+            ];
+            const body = factory.createBlock([
+                factory.createExpressionStatement(
+                    factory.createCallExpression(
+                        factory.createIdentifier("require"),
+                        /*typeArguments*/ undefined,
+                        [factory.createArrayLiteralExpression([arg || factory.createOmittedExpression()]), resolve, reject]
+                    )
+                )
+            ]);
+
+            let func: FunctionExpression | ArrowFunction;
+            if (languageVersion >= ScriptTarget.ES2015) {
+                func = factory.createArrowFunction(
+                    /*modifiers*/ undefined,
+                    /*typeParameters*/ undefined,
+                    parameters,
+                    /*type*/ undefined,
+                    /*equalsGreaterThanToken*/ undefined,
+                    body);
+            }
+            else {
+                func = factory.createFunctionExpression(
+                    /*modifiers*/ undefined,
+                    /*asteriskToken*/ undefined,
+                    /*name*/ undefined,
+                    /*typeParameters*/ undefined,
+                    parameters,
+                    /*type*/ undefined,
+                    body);
+
+                // if there is a lexical 'this' in the import call arguments, ensure we indicate
+                // that this new function expression indicates it captures 'this' so that the
+                // es2015 transformer will properly substitute 'this' with '_this'.
+                if (containsLexicalThis) {
+                    setEmitFlags(func, EmitFlags.CapturesThis);
+                }
+            }
+
+            const promise = factory.createNewExpression(factory.createIdentifier("Promise"), /*typeArguments*/ undefined, [func]);
+            if (compilerOptions.esModuleInterop) {
+                context.requestEmitHelper(importStarHelper);
+                return factory.createCallExpression(factory.createPropertyAccessExpression(promise, factory.createIdentifier("then")), /*typeArguments*/ undefined, [emitHelpers().createImportStarCallbackHelper()]);
+            }
+            return promise;
+        }
+
+        function createImportCallExpressionCommonJS(arg: Expression | undefined, containsLexicalThis: boolean): Expression {
+            // import("./blah")
+            // emit as
+            // Promise.resolve().then(function () { return require(x); }) /*CommonJs Require*/
+            // We have to wrap require in then callback so that require is done in asynchronously
+            // if we simply do require in resolve callback in Promise constructor. We will execute the loading immediately
+            const promiseResolveCall = factory.createCallExpression(factory.createPropertyAccessExpression(factory.createIdentifier("Promise"), "resolve"), /*typeArguments*/ undefined, /*argumentsArray*/ []);
+            let requireCall: Expression = factory.createCallExpression(factory.createIdentifier("require"), /*typeArguments*/ undefined, arg ? [arg] : []);
+            if (compilerOptions.esModuleInterop) {
+                context.requestEmitHelper(importStarHelper);
+                requireCall = emitHelpers().createImportStarHelper(requireCall);
+            }
+
+            let func: FunctionExpression | ArrowFunction;
+            if (languageVersion >= ScriptTarget.ES2015) {
+                func = factory.createArrowFunction(
+                    /*modifiers*/ undefined,
+                    /*typeParameters*/ undefined,
+                    /*parameters*/ [],
+                    /*type*/ undefined,
+                    /*equalsGreaterThanToken*/ undefined,
+                    requireCall);
+            }
+            else {
+                func = factory.createFunctionExpression(
+                    /*modifiers*/ undefined,
+                    /*asteriskToken*/ undefined,
+                    /*name*/ undefined,
+                    /*typeParameters*/ undefined,
+                    /*parameters*/ [],
+                    /*type*/ undefined,
+                    factory.createBlock([factory.createReturnStatement(requireCall)]));
+
+                // if there is a lexical 'this' in the import call arguments, ensure we indicate
+                // that this new function expression indicates it captures 'this' so that the
+                // es2015 transformer will properly substitute 'this' with '_this'.
+                if (containsLexicalThis) {
+                    setEmitFlags(func, EmitFlags.CapturesThis);
+                }
+            }
+
+            return factory.createCallExpression(factory.createPropertyAccessExpression(promiseResolveCall, "then"), /*typeArguments*/ undefined, [func]);
+        }
+
+        function getHelperExpressionForExport(node: ExportDeclaration, innerExpr: Expression) {
+            if (!compilerOptions.esModuleInterop || getEmitFlags(node) & EmitFlags.NeverApplyImportHelper) {
+                return innerExpr;
+            }
+            if (getExportNeedsImportStarHelper(node)) {
+                context.requestEmitHelper(importStarHelper);
+                return factory.createCallExpression(context.getEmitHelperFactory().getUnscopedHelperName("__importStar"), /*typeArguments*/ undefined, [innerExpr]);
+            }
+            return innerExpr;
+        }
+
+        function getHelperExpressionForImport(node: ImportDeclaration, innerExpr: Expression) {
+            if (!compilerOptions.esModuleInterop || getEmitFlags(node) & EmitFlags.NeverApplyImportHelper) {
+                return innerExpr;
+            }
+            if (getImportNeedsImportStarHelper(node)) {
+                context.requestEmitHelper(importStarHelper);
+                return emitHelpers().createImportStarHelper(innerExpr);
+            }
+            if (getImportNeedsImportDefaultHelper(node)) {
+                context.requestEmitHelper(importDefaultHelper);
+                return emitHelpers().createImportDefaultHelper(innerExpr);
+            }
+            return innerExpr;
+        }
+
+        /**
+         * Visits an ImportDeclaration node.
+         *
+         * @param node The node to visit.
+         */
+        function visitImportDeclaration(node: ImportDeclaration): VisitResult<Statement> {
+            let statements: Statement[] | undefined;
+            const namespaceDeclaration = getNamespaceDeclarationNode(node);
+            if (moduleKind !== ModuleKind.AMD) {
+                if (!node.importClause) {
+                    // import "mod";
+                    return setOriginalNode(setTextRange(factory.createExpressionStatement(createRequireCall(node)), node), node);
+                }
+                else {
+                    const variables: VariableDeclaration[] = [];
+                    if (namespaceDeclaration && !isDefaultImport(node)) {
+                        // import * as n from "mod";
+                        variables.push(
+                            factory.createVariableDeclaration(
+                                factory.cloneNode(namespaceDeclaration.name),
+                                /*exclamationToken*/ undefined,
+                                /*type*/ undefined,
+                                getHelperExpressionForImport(node, createRequireCall(node))
+                            )
+                        );
+                    }
+                    else {
+                        // import d from "mod";
+                        // import { x, y } from "mod";
+                        // import d, { x, y } from "mod";
+                        // import d, * as n from "mod";
+                        variables.push(
+                            factory.createVariableDeclaration(
+                                factory.getGeneratedNameForNode(node),
+                                /*exclamationToken*/ undefined,
+                                /*type*/ undefined,
+                                getHelperExpressionForImport(node, createRequireCall(node))
+                            )
+                        );
+
+                        if (namespaceDeclaration && isDefaultImport(node)) {
+                            variables.push(
+                                factory.createVariableDeclaration(
+                                    factory.cloneNode(namespaceDeclaration.name),
+                                    /*exclamationToken*/ undefined,
+                                    /*type*/ undefined,
+                                    factory.getGeneratedNameForNode(node)
+                                )
+                            );
+                        }
+                    }
+
+                    statements = append(statements,
+                        setOriginalNode(
+                            setTextRange(
+                                factory.createVariableStatement(
+                                    /*modifiers*/ undefined,
+                                    factory.createVariableDeclarationList(
+                                        variables,
+                                        languageVersion >= ScriptTarget.ES2015 ? NodeFlags.Const : NodeFlags.None
+                                    )
+                                ),
+                                /*location*/ node),
+                            /*original*/ node
+                        )
+                    );
+                }
+            }
+            else if (namespaceDeclaration && isDefaultImport(node)) {
+                // import d, * as n from "mod";
+                statements = append(statements,
+                    factory.createVariableStatement(
+                        /*modifiers*/ undefined,
+                        factory.createVariableDeclarationList(
+                            [
+                                setOriginalNode(
+                                    setTextRange(
+                                        factory.createVariableDeclaration(
+                                            factory.cloneNode(namespaceDeclaration.name),
+                                            /*exclamationToken*/ undefined,
+                                            /*type*/ undefined,
+                                            factory.getGeneratedNameForNode(node)
+                                        ),
+                                        /*location*/ node),
+                                    /*original*/ node
+                                )
+                            ],
+                            languageVersion >= ScriptTarget.ES2015 ? NodeFlags.Const : NodeFlags.None
+                        )
+                    )
+                );
+            }
+
+            if (hasAssociatedEndOfDeclarationMarker(node)) {
+                // Defer exports until we encounter an EndOfDeclarationMarker node
+                const id = getOriginalNodeId(node);
+                deferredExports[id] = appendExportsOfImportDeclaration(deferredExports[id], node);
+            }
+            else {
+                statements = appendExportsOfImportDeclaration(statements, node);
+            }
+
+            return singleOrMany(statements);
+        }
+
+        /**
+         * Creates a `require()` call to import an external module.
+         *
+         * @param importNode The declararation to import.
+         */
+        function createRequireCall(importNode: ImportDeclaration | ImportEqualsDeclaration | ExportDeclaration) {
+            const moduleName = getExternalModuleNameLiteral(factory, importNode, currentSourceFile, host, resolver, compilerOptions);
+            const args: Expression[] = [];
+            if (moduleName) {
+                args.push(moduleName);
+            }
+
+            return factory.createCallExpression(factory.createIdentifier("require"), /*typeArguments*/ undefined, args);
+        }
+
+        /**
+         * Visits an ImportEqualsDeclaration node.
+         *
+         * @param node The node to visit.
+         */
+        function visitImportEqualsDeclaration(node: ImportEqualsDeclaration): VisitResult<Statement> {
+            Debug.assert(isExternalModuleImportEqualsDeclaration(node), "import= for internal module references should be handled in an earlier transformer.");
+
+            let statements: Statement[] | undefined;
+            if (moduleKind !== ModuleKind.AMD) {
+                if (hasSyntacticModifier(node, ModifierFlags.Export)) {
+                    statements = append(statements,
+                        setOriginalNode(
+                            setTextRange(
+                                factory.createExpressionStatement(
+                                    createExportExpression(
+                                        node.name,
+                                        createRequireCall(node)
+                                    )
+                                ),
+                                node),
+                            node
+                        )
+                    );
+                }
+                else {
+                    statements = append(statements,
+                        setOriginalNode(
+                            setTextRange(
+                                factory.createVariableStatement(
+                                    /*modifiers*/ undefined,
+                                    factory.createVariableDeclarationList(
+                                        [
+                                            factory.createVariableDeclaration(
+                                                factory.cloneNode(node.name),
+                                                /*exclamationToken*/ undefined,
+                                                /*type*/ undefined,
+                                                createRequireCall(node)
+                                            )
+                                        ],
+                                        /*flags*/ languageVersion >= ScriptTarget.ES2015 ? NodeFlags.Const : NodeFlags.None
+                                    )
+                                ),
+                                node),
+                            node
+                        )
+                    );
+                }
+            }
+            else {
+                if (hasSyntacticModifier(node, ModifierFlags.Export)) {
+                    statements = append(statements,
+                        setOriginalNode(
+                            setTextRange(
+                                factory.createExpressionStatement(
+                                    createExportExpression(factory.getExportName(node), factory.getLocalName(node))
+                                ),
+                                node),
+                            node
+                        )
+                    );
+                }
+            }
+
+            if (hasAssociatedEndOfDeclarationMarker(node)) {
+                // Defer exports until we encounter an EndOfDeclarationMarker node
+                const id = getOriginalNodeId(node);
+                deferredExports[id] = appendExportsOfImportEqualsDeclaration(deferredExports[id], node);
+            }
+            else {
+                statements = appendExportsOfImportEqualsDeclaration(statements, node);
+            }
+
+            return singleOrMany(statements);
+        }
+
+        /**
+         * Visits an ExportDeclaration node.
+         *
+         * @param The node to visit.
+         */
+        function visitExportDeclaration(node: ExportDeclaration): VisitResult<Statement> {
+            if (!node.moduleSpecifier) {
+                // Elide export declarations with no module specifier as they are handled
+                // elsewhere.
+                return undefined;
+            }
+
+            const generatedName = factory.getGeneratedNameForNode(node);
+
+            if (node.exportClause && isNamedExports(node.exportClause)) {
+                const statements: Statement[] = [];
+                // export { x, y } from "mod";
+                if (moduleKind !== ModuleKind.AMD) {
+                    statements.push(
+                        setOriginalNode(
+                            setTextRange(
+                                factory.createVariableStatement(
+                                    /*modifiers*/ undefined,
+                                    factory.createVariableDeclarationList([
+                                        factory.createVariableDeclaration(
+                                            generatedName,
+                                            /*exclamationToken*/ undefined,
+                                            /*type*/ undefined,
+                                            createRequireCall(node)
+                                        )
+                                    ])
+                                ),
+                                /*location*/ node),
+                            /* original */ node
+                        )
+                    );
+                }
+                for (const specifier of node.exportClause.elements) {
+                    if (languageVersion === ScriptTarget.ES3) {
+                        statements.push(
+                            setOriginalNode(
+                                setTextRange(
+                                    factory.createExpressionStatement(
+                                        context.getEmitHelperFactory().createCreateBindingHelper(generatedName, factory.createStringLiteralFromNode(specifier.propertyName || specifier.name), specifier.propertyName ? factory.createStringLiteralFromNode(specifier.name) : undefined)
+                                    ),
+                                    specifier),
+                                specifier
+                            )
+                        );
+                    }
+                    else {
+                        const exportedValue = factory.createPropertyAccessExpression(
+                            generatedName,
+                            specifier.propertyName || specifier.name
+                        );
+                        statements.push(
+                            setOriginalNode(
+                                setTextRange(
+                                    factory.createExpressionStatement(
+                                        createExportExpression(factory.getExportName(specifier), exportedValue, /* location */ undefined, /* liveBinding */ true)
+                                    ),
+                                    specifier),
+                                specifier
+                            )
+                        );
+                    }
+                }
+
+                return singleOrMany(statements);
+            }
+            else if (node.exportClause) {
+                const statements: Statement[] = [];
+                // export * as ns from "mod";
+                statements.push(
+                    setOriginalNode(
+                        setTextRange(
+                            factory.createExpressionStatement(
+                                createExportExpression(
+                                    factory.cloneNode(node.exportClause.name),
+                                    moduleKind !== ModuleKind.AMD ?
+                                        getHelperExpressionForExport(node, createRequireCall(node)) :
+                                        factory.createIdentifier(idText(node.exportClause.name))
+                                )
+                            ),
+                            node
+                        ),
+                        node
+                    )
+                );
+
+                return singleOrMany(statements);
+            }
+            else {
+                // export * from "mod";
+                return setOriginalNode(
+                    setTextRange(
+                        factory.createExpressionStatement(
+                            createExportStarHelper(context, moduleKind !== ModuleKind.AMD ? createRequireCall(node) : generatedName)
+                        ),
+                        node),
+                    node
+                );
+            }
+        }
+
+        /**
+         * Visits an ExportAssignment node.
+         *
+         * @param node The node to visit.
+         */
+        function visitExportAssignment(node: ExportAssignment): VisitResult<Statement> {
+            if (node.isExportEquals) {
+                return undefined;
+            }
+
+            let statements: Statement[] | undefined;
+            const original = node.original;
+            if (original && hasAssociatedEndOfDeclarationMarker(original)) {
+                // Defer exports until we encounter an EndOfDeclarationMarker node
+                const id = getOriginalNodeId(node);
+                deferredExports[id] = appendExportStatement(deferredExports[id], factory.createIdentifier("default"), visitNode(node.expression, moduleExpressionElementVisitor), /*location*/ node, /*allowComments*/ true);
+            }
+            else {
+                statements = appendExportStatement(statements, factory.createIdentifier("default"), visitNode(node.expression, moduleExpressionElementVisitor), /*location*/ node, /*allowComments*/ true);
+            }
+
+            return singleOrMany(statements);
+        }
+
+        /**
+         * Visits a FunctionDeclaration node.
+         *
+         * @param node The node to visit.
+         */
+        function visitFunctionDeclaration(node: FunctionDeclaration): VisitResult<Statement> {
+            let statements: Statement[] | undefined;
+            if (hasSyntacticModifier(node, ModifierFlags.Export)) {
+                statements = append(statements,
+                    setOriginalNode(
+                        setTextRange(
+                            factory.createFunctionDeclaration(
+                                /*decorators*/ undefined,
+                                visitNodes(node.modifiers, modifierVisitor, isModifier),
+                                node.asteriskToken,
+                                factory.getDeclarationName(node, /*allowComments*/ true, /*allowSourceMaps*/ true),
+                                /*typeParameters*/ undefined,
+                                visitNodes(node.parameters, moduleExpressionElementVisitor),
+                                /*type*/ undefined,
+                                visitEachChild(node.body, moduleExpressionElementVisitor, context)
+                            ),
+                            /*location*/ node
+                        ),
+                        /*original*/ node
+                    )
+                );
+            }
+            else {
+                statements = append(statements, visitEachChild(node, moduleExpressionElementVisitor, context));
+            }
+
+            if (hasAssociatedEndOfDeclarationMarker(node)) {
+                // Defer exports until we encounter an EndOfDeclarationMarker node
+                const id = getOriginalNodeId(node);
+                deferredExports[id] = appendExportsOfHoistedDeclaration(deferredExports[id], node);
+            }
+            else {
+                statements = appendExportsOfHoistedDeclaration(statements, node);
+            }
+
+            return singleOrMany(statements);
+        }
+
+        /**
+         * Visits a ClassDeclaration node.
+         *
+         * @param node The node to visit.
+         */
+        function visitClassDeclaration(node: ClassDeclaration): VisitResult<Statement> {
+            let statements: Statement[] | undefined;
+            if (hasSyntacticModifier(node, ModifierFlags.Export)) {
+                statements = append(statements,
+                    setOriginalNode(
+                        setTextRange(
+                            factory.createClassDeclaration(
+                                /*decorators*/ undefined,
+                                visitNodes(node.modifiers, modifierVisitor, isModifier),
+                                factory.getDeclarationName(node, /*allowComments*/ true, /*allowSourceMaps*/ true),
+                                /*typeParameters*/ undefined,
+                                visitNodes(node.heritageClauses, moduleExpressionElementVisitor),
+                                visitNodes(node.members, moduleExpressionElementVisitor)
+                            ),
+                            node
+                        ),
+                        node
+                    )
+                );
+            }
+            else {
+                statements = append(statements, visitEachChild(node, moduleExpressionElementVisitor, context));
+            }
+
+            if (hasAssociatedEndOfDeclarationMarker(node)) {
+                // Defer exports until we encounter an EndOfDeclarationMarker node
+                const id = getOriginalNodeId(node);
+                deferredExports[id] = appendExportsOfHoistedDeclaration(deferredExports[id], node);
+            }
+            else {
+                statements = appendExportsOfHoistedDeclaration(statements, node);
+            }
+
+            return singleOrMany(statements);
+        }
+
+        /**
+         * Visits a VariableStatement node.
+         *
+         * @param node The node to visit.
+         */
+        function visitVariableStatement(node: VariableStatement): VisitResult<Statement> {
+            let statements: Statement[] | undefined;
+            let variables: VariableDeclaration[] | undefined;
+            let expressions: Expression[] | undefined;
+
+            if (hasSyntacticModifier(node, ModifierFlags.Export)) {
+                let modifiers: NodeArray<Modifier> | undefined;
+
+                // If we're exporting these variables, then these just become assignments to 'exports.x'.
+                for (const variable of node.declarationList.declarations) {
+                    if (isIdentifier(variable.name) && isLocalName(variable.name)) {
+                        if (!modifiers) {
+                            modifiers = visitNodes(node.modifiers, modifierVisitor, isModifier);
+                        }
+
+                        variables = append(variables, variable);
+                    }
+                    else if (variable.initializer) {
+                        expressions = append(expressions, transformInitializedVariable(variable as InitializedVariableDeclaration));
+                    }
+                }
+
+                if (variables) {
+                    statements = append(statements, factory.updateVariableStatement(node, modifiers, factory.updateVariableDeclarationList(node.declarationList, variables)));
+                }
+
+                if (expressions) {
+                    statements = append(statements, setOriginalNode(setTextRange(factory.createExpressionStatement(factory.inlineExpressions(expressions)), node), node));
+                }
+            }
+            else {
+                statements = append(statements, visitEachChild(node, moduleExpressionElementVisitor, context));
+            }
+
+            if (hasAssociatedEndOfDeclarationMarker(node)) {
+                // Defer exports until we encounter an EndOfDeclarationMarker node
+                const id = getOriginalNodeId(node);
+                deferredExports[id] = appendExportsOfVariableStatement(deferredExports[id], node);
+            }
+            else {
+                statements = appendExportsOfVariableStatement(statements, node);
+            }
+
+            return singleOrMany(statements);
+        }
+
+        function createAllExportExpressions(name: Identifier, value: Expression, location?: TextRange) {
+            const exportedNames = getExports(name);
+            if (exportedNames) {
+                // For each additional export of the declaration, apply an export assignment.
+                let expression: Expression = isExportName(name) ? value : factory.createAssignment(name, value);
+                for (const exportName of exportedNames) {
+                    // Mark the node to prevent triggering substitution.
+                    setEmitFlags(expression, EmitFlags.NoSubstitution);
+                    expression = createExportExpression(exportName, expression, /*location*/ location);
+                }
+
+                return expression;
+            }
+            return factory.createAssignment(name, value);
+        }
+
+        /**
+         * Transforms an exported variable with an initializer into an expression.
+         *
+         * @param node The node to transform.
+         */
+        function transformInitializedVariable(node: InitializedVariableDeclaration): Expression {
+            if (isBindingPattern(node.name)) {
+                return flattenDestructuringAssignment(
+                    visitNode(node, moduleExpressionElementVisitor),
+                    /*visitor*/ undefined,
+                    context,
+                    FlattenLevel.All,
+                    /*needsValue*/ false,
+                    createAllExportExpressions
+                );
+            }
+            else {
+                return factory.createAssignment(
+                    setTextRange(
+                        factory.createPropertyAccessExpression(
+                            factory.createIdentifier("exports"),
+                            node.name
+                        ),
+                        /*location*/ node.name
+                    ),
+                    node.initializer ? visitNode(node.initializer, moduleExpressionElementVisitor) : factory.createVoidZero()
+                );
+            }
+        }
+
+        /**
+         * Visits a MergeDeclarationMarker used as a placeholder for the beginning of a merged
+         * and transformed declaration.
+         *
+         * @param node The node to visit.
+         */
+        function visitMergeDeclarationMarker(node: MergeDeclarationMarker): VisitResult<Statement> {
+            // For an EnumDeclaration or ModuleDeclaration that merges with a preceeding
+            // declaration we do not emit a leading variable declaration. To preserve the
+            // begin/end semantics of the declararation and to properly handle exports
+            // we wrapped the leading variable declaration in a `MergeDeclarationMarker`.
+            //
+            // To balance the declaration, add the exports of the elided variable
+            // statement.
+            if (hasAssociatedEndOfDeclarationMarker(node) && node.original!.kind === SyntaxKind.VariableStatement) {
+                const id = getOriginalNodeId(node);
+                deferredExports[id] = appendExportsOfVariableStatement(deferredExports[id], <VariableStatement>node.original);
+            }
+
+            return node;
+        }
+
+        /**
+         * Determines whether a node has an associated EndOfDeclarationMarker.
+         *
+         * @param node The node to test.
+         */
+        function hasAssociatedEndOfDeclarationMarker(node: Node) {
+            return (getEmitFlags(node) & EmitFlags.HasEndOfDeclarationMarker) !== 0;
+        }
+
+        /**
+         * Visits a DeclarationMarker used as a placeholder for the end of a transformed
+         * declaration.
+         *
+         * @param node The node to visit.
+         */
+        function visitEndOfDeclarationMarker(node: EndOfDeclarationMarker): VisitResult<Statement> {
+            // For some transformations we emit an `EndOfDeclarationMarker` to mark the actual
+            // end of the transformed declaration. We use this marker to emit any deferred exports
+            // of the declaration.
+            const id = getOriginalNodeId(node);
+            const statements = deferredExports[id];
+            if (statements) {
+                delete deferredExports[id];
+                return append(statements, node);
+            }
+
+            return node;
+        }
+
+        /**
+         * Appends the exports of an ImportDeclaration to a statement list, returning the
+         * statement list.
+         *
+         * @param statements A statement list to which the down-level export statements are to be
+         * appended. If `statements` is `undefined`, a new array is allocated if statements are
+         * appended.
+         * @param decl The declaration whose exports are to be recorded.
+         */
+        function appendExportsOfImportDeclaration(statements: Statement[] | undefined, decl: ImportDeclaration): Statement[] | undefined {
+            if (currentModuleInfo.exportEquals) {
+                return statements;
+            }
+
+            const importClause = decl.importClause;
+            if (!importClause) {
+                return statements;
+            }
+
+            if (importClause.name) {
+                statements = appendExportsOfDeclaration(statements, importClause);
+            }
+
+            const namedBindings = importClause.namedBindings;
+            if (namedBindings) {
+                switch (namedBindings.kind) {
+                    case SyntaxKind.NamespaceImport:
+                        statements = appendExportsOfDeclaration(statements, namedBindings);
+                        break;
+
+                    case SyntaxKind.NamedImports:
+                        for (const importBinding of namedBindings.elements) {
+                            statements = appendExportsOfDeclaration(statements, importBinding, /* liveBinding */ true);
+                        }
+
+                        break;
+                }
+            }
+
+            return statements;
+        }
+
+        /**
+         * Appends the exports of an ImportEqualsDeclaration to a statement list, returning the
+         * statement list.
+         *
+         * @param statements A statement list to which the down-level export statements are to be
+         * appended. If `statements` is `undefined`, a new array is allocated if statements are
+         * appended.
+         * @param decl The declaration whose exports are to be recorded.
+         */
+        function appendExportsOfImportEqualsDeclaration(statements: Statement[] | undefined, decl: ImportEqualsDeclaration): Statement[] | undefined {
+            if (currentModuleInfo.exportEquals) {
+                return statements;
+            }
+
+            return appendExportsOfDeclaration(statements, decl);
+        }
+
+        /**
+         * Appends the exports of a VariableStatement to a statement list, returning the statement
+         * list.
+         *
+         * @param statements A statement list to which the down-level export statements are to be
+         * appended. If `statements` is `undefined`, a new array is allocated if statements are
+         * appended.
+         * @param node The VariableStatement whose exports are to be recorded.
+         */
+        function appendExportsOfVariableStatement(statements: Statement[] | undefined, node: VariableStatement): Statement[] | undefined {
+            if (currentModuleInfo.exportEquals) {
+                return statements;
+            }
+
+            for (const decl of node.declarationList.declarations) {
+                statements = appendExportsOfBindingElement(statements, decl);
+            }
+
+            return statements;
+        }
+
+        /**
+         * Appends the exports of a VariableDeclaration or BindingElement to a statement list,
+         * returning the statement list.
+         *
+         * @param statements A statement list to which the down-level export statements are to be
+         * appended. If `statements` is `undefined`, a new array is allocated if statements are
+         * appended.
+         * @param decl The declaration whose exports are to be recorded.
+         */
+        function appendExportsOfBindingElement(statements: Statement[] | undefined, decl: VariableDeclaration | BindingElement): Statement[] | undefined {
+            if (currentModuleInfo.exportEquals) {
+                return statements;
+            }
+
+            if (isBindingPattern(decl.name)) {
+                for (const element of decl.name.elements) {
+                    if (!isOmittedExpression(element)) {
+                        statements = appendExportsOfBindingElement(statements, element);
+                    }
+                }
+            }
+            else if (!isGeneratedIdentifier(decl.name)) {
+                statements = appendExportsOfDeclaration(statements, decl);
+            }
+
+            return statements;
+        }
+
+        /**
+         * Appends the exports of a ClassDeclaration or FunctionDeclaration to a statement list,
+         * returning the statement list.
+         *
+         * @param statements A statement list to which the down-level export statements are to be
+         * appended. If `statements` is `undefined`, a new array is allocated if statements are
+         * appended.
+         * @param decl The declaration whose exports are to be recorded.
+         */
+        function appendExportsOfHoistedDeclaration(statements: Statement[] | undefined, decl: ClassDeclaration | FunctionDeclaration): Statement[] | undefined {
+            if (currentModuleInfo.exportEquals) {
+                return statements;
+            }
+
+            if (hasSyntacticModifier(decl, ModifierFlags.Export)) {
+                const exportName = hasSyntacticModifier(decl, ModifierFlags.Default) ? factory.createIdentifier("default") : factory.getDeclarationName(decl);
+                statements = appendExportStatement(statements, exportName, factory.getLocalName(decl), /*location*/ decl);
+            }
+
+            if (decl.name) {
+                statements = appendExportsOfDeclaration(statements, decl);
+            }
+
+            return statements;
+        }
+
+        /**
+         * Appends the exports of a declaration to a statement list, returning the statement list.
+         *
+         * @param statements A statement list to which the down-level export statements are to be
+         * appended. If `statements` is `undefined`, a new array is allocated if statements are
+         * appended.
+         * @param decl The declaration to export.
+         */
+        function appendExportsOfDeclaration(statements: Statement[] | undefined, decl: Declaration, liveBinding?: boolean): Statement[] | undefined {
+            const name = factory.getDeclarationName(decl);
+            const exportSpecifiers = currentModuleInfo.exportSpecifiers.get(idText(name));
+            if (exportSpecifiers) {
+                for (const exportSpecifier of exportSpecifiers) {
+                    statements = appendExportStatement(statements, exportSpecifier.name, name, /*location*/ exportSpecifier.name, /* allowComments */ undefined, liveBinding);
+                }
+            }
+            return statements;
+        }
+
+        /**
+         * Appends the down-level representation of an export to a statement list, returning the
+         * statement list.
+         *
+         * @param statements A statement list to which the down-level export statements are to be
+         * appended. If `statements` is `undefined`, a new array is allocated if statements are
+         * appended.
+         * @param exportName The name of the export.
+         * @param expression The expression to export.
+         * @param location The location to use for source maps and comments for the export.
+         * @param allowComments Whether to allow comments on the export.
+         */
+        function appendExportStatement(statements: Statement[] | undefined, exportName: Identifier, expression: Expression, location?: TextRange, allowComments?: boolean, liveBinding?: boolean): Statement[] | undefined {
+            statements = append(statements, createExportStatement(exportName, expression, location, allowComments, liveBinding));
+            return statements;
+        }
+
+        function createUnderscoreUnderscoreESModule() {
+            let statement: Statement;
+            if (languageVersion === ScriptTarget.ES3) {
+                statement = factory.createExpressionStatement(
+                    createExportExpression(
+                        factory.createIdentifier("__esModule"),
+                        factory.createTrue()
+                    )
+                );
+            }
+            else {
+                statement = factory.createExpressionStatement(
+                    factory.createCallExpression(
+                        factory.createPropertyAccessExpression(factory.createIdentifier("Object"), "defineProperty"),
+                        /*typeArguments*/ undefined,
+                        [
+                            factory.createIdentifier("exports"),
+                            factory.createStringLiteral("__esModule"),
+                            factory.createObjectLiteralExpression([
+                                factory.createPropertyAssignment("value", factory.createTrue())
+                            ])
+                        ]
+                    )
+                );
+            }
+            setEmitFlags(statement, EmitFlags.CustomPrologue);
+            return statement;
+        }
+
+        /**
+         * Creates a call to the current file's export function to export a value.
+         *
+         * @param name The bound name of the export.
+         * @param value The exported value.
+         * @param location The location to use for source maps and comments for the export.
+         * @param allowComments An optional value indicating whether to emit comments for the statement.
+         */
+        function createExportStatement(name: Identifier, value: Expression, location?: TextRange, allowComments?: boolean, liveBinding?: boolean) {
+            const statement = setTextRange(factory.createExpressionStatement(createExportExpression(name, value, /* location */ undefined, liveBinding)), location);
+            startOnNewLine(statement);
+            if (!allowComments) {
+                setEmitFlags(statement, EmitFlags.NoComments);
+            }
+
+            return statement;
+        }
+
+        /**
+         * Creates a call to the current file's export function to export a value.
+         *
+         * @param name The bound name of the export.
+         * @param value The exported value.
+         * @param location The location to use for source maps and comments for the export.
+         */
+        function createExportExpression(name: Identifier, value: Expression, location?: TextRange, liveBinding?: boolean) {
+            return setTextRange(
+                liveBinding && languageVersion !== ScriptTarget.ES3 ? factory.createCallExpression(
+                    factory.createPropertyAccessExpression(
+                        factory.createIdentifier("Object"),
+                        "defineProperty"
+                    ),
+                    /*typeArguments*/ undefined,
+                    [
+                        factory.createIdentifier("exports"),
+                        factory.createStringLiteralFromNode(name),
+                        factory.createObjectLiteralExpression([
+                            factory.createPropertyAssignment("enumerable", factory.createTrue()),
+                            factory.createPropertyAssignment("get", factory.createFunctionExpression(
+                                /*modifiers*/ undefined,
+                                /*asteriskToken*/ undefined,
+                                /*name*/ undefined,
+                                /*typeParameters*/ undefined,
+                                /*parameters*/ [],
+                                /*type*/ undefined,
+                                factory.createBlock([factory.createReturnStatement(value)])
+                            ))
+                        ])
+                    ]
+                ) : factory.createAssignment(
+                    factory.createPropertyAccessExpression(
+                        factory.createIdentifier("exports"),
+                        factory.cloneNode(name)
+                    ),
+                    value
+                ),
+                location
+            );
+        }
+
+        //
+        // Modifier Visitors
+        //
+
+        /**
+         * Visit nodes to elide module-specific modifiers.
+         *
+         * @param node The node to visit.
+         */
+        function modifierVisitor(node: Node): VisitResult<Node> {
+            // Elide module-specific modifiers.
+            switch (node.kind) {
+                case SyntaxKind.ExportKeyword:
+                case SyntaxKind.DefaultKeyword:
+                    return undefined;
+            }
+
+            return node;
+        }
+
+        //
+        // Emit Notification
+        //
+
+        /**
+         * Hook for node emit notifications.
+         *
+         * @param hint A hint as to the intended usage of the node.
+         * @param node The node to emit.
+         * @param emit A callback used to emit the node in the printer.
+         */
+        function onEmitNode(hint: EmitHint, node: Node, emitCallback: (hint: EmitHint, node: Node) => void): void {
+            if (node.kind === SyntaxKind.SourceFile) {
+                currentSourceFile = <SourceFile>node;
+                currentModuleInfo = moduleInfoMap[getOriginalNodeId(currentSourceFile)];
+                noSubstitution = [];
+
+                previousOnEmitNode(hint, node, emitCallback);
+
+                currentSourceFile = undefined!;
+                currentModuleInfo = undefined!;
+                noSubstitution = undefined!;
+            }
+            else {
+                previousOnEmitNode(hint, node, emitCallback);
+            }
+        }
+
+        //
+        // Substitutions
+        //
+
+        /**
+         * Hooks node substitutions.
+         *
+         * @param hint A hint as to the intended usage of the node.
+         * @param node The node to substitute.
+         */
+        function onSubstituteNode(hint: EmitHint, node: Node) {
+            node = previousOnSubstituteNode(hint, node);
+            if (node.id && noSubstitution[node.id]) {
+                return node;
+            }
+
+            if (hint === EmitHint.Expression) {
+                return substituteExpression(<Expression>node);
+            }
+            else if (isShorthandPropertyAssignment(node)) {
+                return substituteShorthandPropertyAssignment(node);
+            }
+
+            return node;
+        }
+
+        /**
+         * Substitution for a ShorthandPropertyAssignment whose declaration name is an imported
+         * or exported symbol.
+         *
+         * @param node The node to substitute.
+         */
+        function substituteShorthandPropertyAssignment(node: ShorthandPropertyAssignment): ObjectLiteralElementLike {
+            const name = node.name;
+            const exportedOrImportedName = substituteExpressionIdentifier(name);
+            if (exportedOrImportedName !== name) {
+                // A shorthand property with an assignment initializer is probably part of a
+                // destructuring assignment
+                if (node.objectAssignmentInitializer) {
+                    const initializer = factory.createAssignment(exportedOrImportedName, node.objectAssignmentInitializer);
+                    return setTextRange(factory.createPropertyAssignment(name, initializer), node);
+                }
+                return setTextRange(factory.createPropertyAssignment(name, exportedOrImportedName), node);
+            }
+            return node;
+        }
+
+        /**
+         * Substitution for an Expression that may contain an imported or exported symbol.
+         *
+         * @param node The node to substitute.
+         */
+        function substituteExpression(node: Expression) {
+            switch (node.kind) {
+                case SyntaxKind.Identifier:
+                    return substituteExpressionIdentifier(<Identifier>node);
+                case SyntaxKind.BinaryExpression:
+                    return substituteBinaryExpression(<BinaryExpression>node);
+                case SyntaxKind.PostfixUnaryExpression:
+                case SyntaxKind.PrefixUnaryExpression:
+                    return substituteUnaryExpression(<PrefixUnaryExpression | PostfixUnaryExpression>node);
+            }
+
+            return node;
+        }
+
+        /**
+         * Substitution for an Identifier expression that may contain an imported or exported
+         * symbol.
+         *
+         * @param node The node to substitute.
+         */
+        function substituteExpressionIdentifier(node: Identifier): Expression {
+            if (getEmitFlags(node) & EmitFlags.HelperName) {
+                const externalHelpersModuleName = getExternalHelpersModuleName(currentSourceFile);
+                if (externalHelpersModuleName) {
+                    return factory.createPropertyAccessExpression(externalHelpersModuleName, node);
+                }
+
+                return node;
+            }
+
+            if (!isGeneratedIdentifier(node) && !isLocalName(node)) {
+                const exportContainer = resolver.getReferencedExportContainer(node, isExportName(node));
+                if (exportContainer && exportContainer.kind === SyntaxKind.SourceFile) {
+                    return setTextRange(
+                        factory.createPropertyAccessExpression(
+                            factory.createIdentifier("exports"),
+                            factory.cloneNode(node)
+                        ),
+                        /*location*/ node
+                    );
+                }
+
+                const importDeclaration = resolver.getReferencedImportDeclaration(node);
+                if (importDeclaration) {
+                    if (isImportClause(importDeclaration)) {
+                        return setTextRange(
+                            factory.createPropertyAccessExpression(
+                                factory.getGeneratedNameForNode(importDeclaration.parent),
+                                factory.createIdentifier("default")
+                            ),
+                            /*location*/ node
+                        );
+                    }
+                    else if (isImportSpecifier(importDeclaration)) {
+                        const name = importDeclaration.propertyName || importDeclaration.name;
+                        return setTextRange(
+                            factory.createPropertyAccessExpression(
+                                factory.getGeneratedNameForNode(importDeclaration.parent.parent.parent),
+                                factory.cloneNode(name)
+                            ),
+                            /*location*/ node
+                        );
+                    }
+                }
+            }
+            return node;
+        }
+
+        /**
+         * Substitution for a BinaryExpression that may contain an imported or exported symbol.
+         *
+         * @param node The node to substitute.
+         */
+        function substituteBinaryExpression(node: BinaryExpression): Expression {
+            // When we see an assignment expression whose left-hand side is an exported symbol,
+            // we should ensure all exports of that symbol are updated with the correct value.
+            //
+            // - We do not substitute generated identifiers for any reason.
+            // - We do not substitute identifiers tagged with the LocalName flag.
+            // - We do not substitute identifiers that were originally the name of an enum or
+            //   namespace due to how they are transformed in TypeScript.
+            // - We only substitute identifiers that are exported at the top level.
+            if (isAssignmentOperator(node.operatorToken.kind)
+                && isIdentifier(node.left)
+                && !isGeneratedIdentifier(node.left)
+                && !isLocalName(node.left)
+                && !isDeclarationNameOfEnumOrNamespace(node.left)) {
+                const exportedNames = getExports(node.left);
+                if (exportedNames) {
+                    // For each additional export of the declaration, apply an export assignment.
+                    let expression: Expression = node;
+                    for (const exportName of exportedNames) {
+                        // Mark the node to prevent triggering this rule again.
+                        noSubstitution[getNodeId(expression)] = true;
+                        expression = createExportExpression(exportName, expression, /*location*/ node);
+                    }
+
+                    return expression;
+                }
+            }
+
+            return node;
+        }
+
+        /**
+         * Substitution for a UnaryExpression that may contain an imported or exported symbol.
+         *
+         * @param node The node to substitute.
+         */
+        function substituteUnaryExpression(node: PrefixUnaryExpression | PostfixUnaryExpression): Expression {
+            // When we see a prefix or postfix increment expression whose operand is an exported
+            // symbol, we should ensure all exports of that symbol are updated with the correct
+            // value.
+            //
+            // - We do not substitute generated identifiers for any reason.
+            // - We do not substitute identifiers tagged with the LocalName flag.
+            // - We do not substitute identifiers that were originally the name of an enum or
+            //   namespace due to how they are transformed in TypeScript.
+            // - We only substitute identifiers that are exported at the top level.
+            if ((node.operator === SyntaxKind.PlusPlusToken || node.operator === SyntaxKind.MinusMinusToken)
+                && isIdentifier(node.operand)
+                && !isGeneratedIdentifier(node.operand)
+                && !isLocalName(node.operand)
+                && !isDeclarationNameOfEnumOrNamespace(node.operand)) {
+                const exportedNames = getExports(node.operand);
+                if (exportedNames) {
+                    let expression: Expression = node.kind === SyntaxKind.PostfixUnaryExpression
+                        ? setTextRange(
+                            factory.createBinaryExpression(
+                                node.operand,
+                                factory.createToken(node.operator === SyntaxKind.PlusPlusToken ? SyntaxKind.PlusEqualsToken : SyntaxKind.MinusEqualsToken),
+                                factory.createNumericLiteral(1)
+                            ),
+                            /*location*/ node)
+                        : node;
+                    for (const exportName of exportedNames) {
+                        // Mark the node to prevent triggering this rule again.
+                        noSubstitution[getNodeId(expression)] = true;
+                        expression = createExportExpression(exportName, expression);
+                    }
+
+                    return expression;
+                }
+            }
+
+            return node;
+        }
+
+        /**
+         * Gets the additional exports of a name.
+         *
+         * @param name The name.
+         */
+        function getExports(name: Identifier): Identifier[] | undefined {
+            if (!isGeneratedIdentifier(name)) {
+                const valueDeclaration = resolver.getReferencedImportDeclaration(name)
+                    || resolver.getReferencedValueDeclaration(name);
+                if (valueDeclaration) {
+                    return currentModuleInfo
+                        && currentModuleInfo.exportedBindings[getOriginalNodeId(valueDeclaration)];
+                }
+            }
+        }
+    }
+
+    // emit output for the __export helper function
+    const exportStarHelper: UnscopedEmitHelper = {
+        name: "typescript:export-star",
+        importName: "__exportStar",
+        scoped: false,
+        dependencies: [createBindingHelper],
+        priority: 2,
+        text: `
+            var __exportStar = (this && this.__exportStar) || function(m, exports) {
+                for (var p in m) if (p !== "default" && !Object.prototype.hasOwnProperty.call(exports, p)) __createBinding(exports, m, p);
+            };`
+    };
+
+    function createExportStarHelper(context: TransformationContext, module: Expression) {
+        context.requestEmitHelper(exportStarHelper);
+        return context.factory.createCallExpression(context.getEmitHelperFactory().getUnscopedHelperName("__exportStar"), /*typeArguments*/ undefined, [module, context.factory.createIdentifier("exports")]);
+    }
+
+    // emit helper for dynamic import
+    const dynamicImportUMDHelper: EmitHelper = {
+        name: "typescript:dynamicimport-sync-require",
+        scoped: true,
+        text: `
+            var __syncRequire = typeof module === "object" && typeof module.exports === "object";`
+    };
+}
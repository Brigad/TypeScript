--- conflicted
+++ resolved
@@ -1,25 +1,21 @@
-/* @internal */
-namespace ts.refactor {
-    // A map with the refactor code as key, the refactor itself as value
-    // e.g.  nonSuggestableRefactors[refactorCode] -> the refactor you want
-<<<<<<< HEAD
-    const refactors: Map<string, Refactor> = new Map<string, Refactor>();
-=======
-    const refactors: ESMap<string, Refactor> = createMap<Refactor>();
->>>>>>> b100680a
-
-    /** @param name An unique code associated with each refactor. Does not have to be human-readable. */
-    export function registerRefactor(name: string, refactor: Refactor) {
-        refactors.set(name, refactor);
-    }
-
-    export function getApplicableRefactors(context: RefactorContext): ApplicableRefactorInfo[] {
-        return arrayFrom(flatMapIterator(refactors.values(), refactor =>
-            context.cancellationToken && context.cancellationToken.isCancellationRequested() ? undefined : refactor.getAvailableActions(context)));
-    }
-
-    export function getEditsForRefactor(context: RefactorContext, refactorName: string, actionName: string): RefactorEditInfo | undefined {
-        const refactor = refactors.get(refactorName);
-        return refactor && refactor.getEditsForAction(context, actionName);
-    }
-}
+/* @internal */
+namespace ts.refactor {
+    // A map with the refactor code as key, the refactor itself as value
+    // e.g.  nonSuggestableRefactors[refactorCode] -> the refactor you want
+    const refactors = new Map<string, Refactor>();
+
+    /** @param name An unique code associated with each refactor. Does not have to be human-readable. */
+    export function registerRefactor(name: string, refactor: Refactor) {
+        refactors.set(name, refactor);
+    }
+
+    export function getApplicableRefactors(context: RefactorContext): ApplicableRefactorInfo[] {
+        return arrayFrom(flatMapIterator(refactors.values(), refactor =>
+            context.cancellationToken && context.cancellationToken.isCancellationRequested() ? undefined : refactor.getAvailableActions(context)));
+    }
+
+    export function getEditsForRefactor(context: RefactorContext, refactorName: string, actionName: string): RefactorEditInfo | undefined {
+        const refactor = refactors.get(refactorName);
+        return refactor && refactor.getEditsForAction(context, actionName);
+    }
+}